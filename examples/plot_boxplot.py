from pathlib import Path
import urllib.request
from sql.connection import Connection

<<<<<<< HEAD
# this requires duckdb: pip install duckdb
=======
from sqlalchemy import create_engine
>>>>>>> 05d03227

from sql import plot


if not Path("iris.csv").is_file():
    urllib.request.urlretrieve(
        "https://raw.githubusercontent.com/plotly/datasets/master/iris-data.csv",
        "iris.csv",
    )

<<<<<<< HEAD
conn = Connection.from_connect_str("duckdb://").session
=======
conn = create_engine("duckdb://")
>>>>>>> 05d03227

plot.boxplot("iris.csv", "petal width", conn=conn)<|MERGE_RESOLUTION|>--- conflicted
+++ resolved
@@ -1,12 +1,6 @@
 from pathlib import Path
 import urllib.request
 from sql.connection import Connection
-
-<<<<<<< HEAD
-# this requires duckdb: pip install duckdb
-=======
-from sqlalchemy import create_engine
->>>>>>> 05d03227
 
 from sql import plot
 
@@ -17,10 +11,6 @@
         "iris.csv",
     )
 
-<<<<<<< HEAD
 conn = Connection.from_connect_str("duckdb://").session
-=======
-conn = create_engine("duckdb://")
->>>>>>> 05d03227
 
 plot.boxplot("iris.csv", "petal width", conn=conn)