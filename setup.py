--- conflicted
+++ resolved
@@ -47,11 +47,8 @@
     "docker",
     # for %%sql --interact
     "ipywidgets",
-<<<<<<< HEAD
     "snowflake-sqlalchemy",
-=======
     "pytest-xdist",
->>>>>>> 976a8b36
 ]
 
 setup(
