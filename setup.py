import os
from io import open
import re
import ast

from setuptools import find_packages, setup

here = os.path.abspath(os.path.dirname(__file__))
README = open(os.path.join(here, "README.md"), encoding="utf-8").read()

_version_re = re.compile(r"__version__\s+=\s+(.*)")

with open("src/sql/__init__.py", "rb") as f:
    VERSION = str(
        ast.literal_eval(_version_re.search(f.read().decode("utf-8")).group(1))
    )

install_requires = [
    "prettytable",
    "ipython>=1.0",
    "sqlalchemy<2",
    "sqlparse",
    "ipython-genutils>=0.1.0",
    "sqlglot",
    "jinja2",
    "sqlglot>=11.3.7",
    "ploomber-core>=0.2.7",
    'importlib-metadata;python_version<"3.8"',
]

DEV = [
    "flake8",
    "pytest",
    "pandas",
    "polars",
    "invoke",
    "pkgmt",
    "twine",
    # tests
    "duckdb",
    "duckdb-engine",
    # sql.plot module tests
    "matplotlib",
    "black",
<<<<<<< HEAD
    "dockerctx",
    "docker"
=======
    # for %%sql --interact
    "ipywidgets",
>>>>>>> 3b0e8e2f
]

setup(
    name="jupysql",
    version=VERSION,
    description="Better SQL in Jupyter",
    long_description=README,
    long_description_content_type="text/markdown",
    classifiers=[
        "Development Status :: 3 - Alpha",
        "Environment :: Console",
        "License :: OSI Approved :: Apache Software License",
        "Topic :: Database",
        "Topic :: Database :: Front-Ends",
        "Programming Language :: Python :: 3",
    ],
    keywords="database ipython postgresql mysql duckdb",
    author="Ploomber",
    author_email="contact@ploomber.io",
    url="https://github.com/ploomber/jupysql",
    project_urls={
        "Source": "https://github.com/ploomber/jupysql",
    },
    packages=find_packages("src"),
    package_dir={"": "src"},
    include_package_data=True,
    zip_safe=False,
    install_requires=install_requires,
    extras_require={"dev": DEV},
)<|MERGE_RESOLUTION|>--- conflicted
+++ resolved
@@ -42,13 +42,10 @@
     # sql.plot module tests
     "matplotlib",
     "black",
-<<<<<<< HEAD
     "dockerctx",
     "docker"
-=======
     # for %%sql --interact
     "ipywidgets",
->>>>>>> 3b0e8e2f
 ]
 
 setup(
