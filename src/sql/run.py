import codecs
import csv
import operator
import os.path
import re
from functools import reduce

import prettytable
import six
import sqlalchemy
import sqlparse

from .column_guesser import ColumnGuesserMixin

try:
    from pgspecial.main import PGSpecial
except ImportError:
    PGSpecial = None


def unduplicate_field_names(field_names):
    """Append a number to duplicate field names to make them unique. """
    res = []
    for k in field_names:
        if k in res:
            i = 1
            while k + "_" + str(i) in res:
                i += 1
            k += "_" + str(i)
        res.append(k)
    return res


class UnicodeWriter(object):
    """
    A CSV writer which will write rows to CSV file "f",
    which is encoded in the given encoding.
    """

    def __init__(self, f, dialect=csv.excel, encoding="utf-8", **kwds):
        # Redirect output to a queue
        self.queue = six.StringIO()
        self.writer = csv.writer(self.queue, dialect=dialect, **kwds)
        self.stream = f
        self.encoder = codecs.getincrementalencoder(encoding)()

    def writerow(self, row):
        if six.PY2:
            _row = [s.encode("utf-8") if hasattr(s, "encode") else s for s in row]
        else:
            _row = row
        self.writer.writerow(_row)
        # Fetch UTF-8 output from the queue ...
        data = self.queue.getvalue()
        if six.PY2:
            data = data.decode("utf-8")
            # ... and reencode it into the target encoding
            data = self.encoder.encode(data)
        # write to the target stream
        self.stream.write(data)
        # empty queue
        self.queue.truncate(0)
        self.queue.seek(0)

    def writerows(self, rows):
        for row in rows:
            self.writerow(row)


class CsvResultDescriptor(object):
    """Provides IPython Notebook-friendly output for the feedback after a ``.csv`` called."""

    def __init__(self, file_path):
        self.file_path = file_path

    def __repr__(self):
        return "CSV results at %s" % os.path.join(os.path.abspath("."), self.file_path)

    def _repr_html_(self):
        return '<a href="%s">CSV results</a>' % os.path.join(
            ".", "files", self.file_path
        )


def _nonbreaking_spaces(match_obj):
    """
    Make spaces visible in HTML by replacing all `` `` with ``&nbsp;``

    Call with a ``re`` match object.  Retain group 1, replace group 2
    with nonbreaking speaces.
    """
    spaces = "&nbsp;" * len(match_obj.group(2))
    return "%s%s" % (match_obj.group(1), spaces)


_cell_with_spaces_pattern = re.compile(r"(<td>)( {2,})")


class ResultSet(list, ColumnGuesserMixin):
    """
    Results of a SQL query.

    Can access rows listwise, or by string value of leftmost column.
    """

    def __init__(self, sqlaproxy, sql, config):
        self.keys = sqlaproxy.keys()
        self.sql = sql
        self.config = config
        self.limit = config.autolimit
        style_name = config.style
        self.style = prettytable.__dict__[style_name.upper()]
        if sqlaproxy.returns_rows:
            if self.limit:
                list.__init__(self, sqlaproxy.fetchmany(size=self.limit))
            else:
                list.__init__(self, sqlaproxy.fetchall())
            self.field_names = unduplicate_field_names(self.keys)
            self.pretty = PrettyTable(self.field_names, style=self.style)
            # self.pretty.set_style(self.style)
        else:
            list.__init__(self, [])
            self.pretty = None

    def _repr_html_(self):
        _cell_with_spaces_pattern = re.compile(r"(<td>)( {2,})")
        if self.pretty:
            self.pretty.add_rows(self)
            result = self.pretty.get_html_string()
            result = _cell_with_spaces_pattern.sub(_nonbreaking_spaces, result)
            if self.config.displaylimit and len(self) > self.config.displaylimit:
                result = (
                    '%s\n<span style="font-style:italic;text-align:center;">%d rows, truncated to displaylimit of %d</span>'
                    % (result, len(self), self.config.displaylimit)
                )
            return result
        else:
            return None

    def __str__(self, *arg, **kwarg):
        self.pretty.add_rows(self)
        return str(self.pretty or "")

    def __getitem__(self, key):
        """
        Access by integer (row position within result set)
        or by string (value of leftmost column)
        """
        try:
            return list.__getitem__(self, key)
        except TypeError:
            result = [row for row in self if row[0] == key]
            if not result:
                raise KeyError(key)
            if len(result) > 1:
                raise KeyError('%d results for "%s"' % (len(result), key))
            return result[0]

    def dict(self):
        """Returns a single dict built from the result set

        Keys are column names; values are a tuple"""
        return dict(zip(self.keys, zip(*self)))

    def dicts(self):
        "Iterator yielding a dict for each row"
        for row in self:
            yield dict(zip(self.keys, row))

    def DataFrame(self):
        "Returns a Pandas DataFrame instance built from the result set."
        import pandas as pd

        frame = pd.DataFrame(self, columns=(self and self.keys) or [])
        return frame

    def pie(self, key_word_sep=" ", title=None, **kwargs):
        """Generates a pylab pie chart from the result set.

        ``matplotlib`` must be installed, and in an
        IPython Notebook, inlining must be on::

            %%matplotlib inline

        Values (pie slice sizes) are taken from the
        rightmost column (numerical values required).
        All other columns are used to label the pie slices.

        Parameters
        ----------
        key_word_sep: string used to separate column values
                      from each other in pie labels
        title: Plot title, defaults to name of value column

        Any additional keyword arguments will be passsed
        through to ``matplotlib.pylab.pie``.
        """
        self.guess_pie_columns(xlabel_sep=key_word_sep)
        import matplotlib.pylab as plt

        pie = plt.pie(self.ys[0], labels=self.xlabels, **kwargs)
        plt.title(title or self.ys[0].name)
        return pie

    def plot(self, title=None, **kwargs):
        """Generates a pylab plot from the result set.

        ``matplotlib`` must be installed, and in an
        IPython Notebook, inlining must be on::

            %%matplotlib inline

        The first and last columns are taken as the X and Y
        values.  Any columns between are ignored.

        Parameters
        ----------
        title: Plot title, defaults to names of Y value columns

        Any additional keyword arguments will be passsed
        through to ``matplotlib.pylab.plot``.
        """
        import matplotlib.pylab as plt

        self.guess_plot_columns()
        self.x = self.x or range(len(self.ys[0]))
        coords = reduce(operator.add, [(self.x, y) for y in self.ys])
        plot = plt.plot(*coords, **kwargs)
        if hasattr(self.x, "name"):
            plt.xlabel(self.x.name)
        ylabel = ", ".join(y.name for y in self.ys)
        plt.title(title or ylabel)
        plt.ylabel(ylabel)
        return plot

    def bar(self, key_word_sep=" ", title=None, **kwargs):
        """Generates a pylab bar plot from the result set.

        ``matplotlib`` must be installed, and in an
        IPython Notebook, inlining must be on::

            %%matplotlib inline

        The last quantitative column is taken as the Y values;
        all other columns are combined to label the X axis.

        Parameters
        ----------
        title: Plot title, defaults to names of Y value columns
        key_word_sep: string used to separate column values
                      from each other in labels

        Any additional keyword arguments will be passsed
        through to ``matplotlib.pylab.bar``.
        """
        import matplotlib.pylab as plt

        self.guess_pie_columns(xlabel_sep=key_word_sep)
        plot = plt.bar(range(len(self.ys[0])), self.ys[0], **kwargs)
        if self.xlabels:
            plt.xticks(range(len(self.xlabels)), self.xlabels, rotation=45)
        plt.xlabel(self.xlabel)
        plt.ylabel(self.ys[0].name)
        return plot

    def csv(self, filename=None, **format_params):
        """Generate results in comma-separated form.  Write to ``filename`` if given.
           Any other parameters will be passed on to csv.writer."""
        if not self.pretty:
            return None  # no results
        self.pretty.add_rows(self)
        if filename:
            encoding = format_params.get("encoding", "utf-8")
            if six.PY2:
                outfile = open(filename, "wb")
            else:
                outfile = open(filename, "w", newline="", encoding=encoding)
        else:
            outfile = six.StringIO()
        writer = UnicodeWriter(outfile, **format_params)
        writer.writerow(self.field_names)
        for row in self:
            writer.writerow(row)
        if filename:
            outfile.close()
            return CsvResultDescriptor(filename)
        else:
            return outfile.getvalue()


def interpret_rowcount(rowcount):
    if rowcount < 0:
        result = "Done."
    else:
        result = "%d rows affected." % rowcount
    return result


class FakeResultProxy(object):
    """A fake class that pretends to behave like the ResultProxy from
    SqlAlchemy.
    """

    def __init__(self, cursor, headers):
        if cursor is None:
            cursor = []
            headers = []
        if isinstance(cursor, list):
            self.from_list(source_list=cursor)
        else:
            self.fetchall = cursor.fetchall
            self.fetchmany = cursor.fetchmany
            self.rowcount = cursor.rowcount
        self.keys = lambda: headers
        self.returns_rows = True

    def from_list(self, source_list):
        "Simulates SQLA ResultProxy from a list."

        self.fetchall = lambda: source_list
        self.rowcount = len(source_list)

        def fetchmany(size):
            pos = 0
            while pos < len(source_list):
                yield source_list[pos : pos + size]
                pos += size

        self.fetchmany = fetchmany


# some dialects have autocommit
# specific dialects break when commit is used:
<<<<<<< HEAD
_COMMIT_BLACKLIST_DIALECTS = ("mssql", "clickhouse", "teradata", "athena", "vertica", "bigquery")
=======
_COMMIT_BLACKLIST_DIALECTS = ("athena", "clickhouse", "ingres", "mssql", "teradata", "vertica")
>>>>>>> 12f9742a


def _commit(conn, config):
    """Issues a commit, if appropriate for current config and dialect"""

    _should_commit = config.autocommit and all(
        dialect not in str(conn.dialect) for dialect in _COMMIT_BLACKLIST_DIALECTS
    )

    if _should_commit:
        try:
            conn.session.execute("commit")
        except sqlalchemy.exc.OperationalError:
            pass  # not all engines can commit


def run(conn, sql, config, user_namespace):
    if sql.strip():
        for statement in sqlparse.split(sql):
            first_word = sql.strip().split()[0].lower()
            if first_word == "begin":
                raise Exception("ipython_sql does not support transactions")
            if first_word.startswith("\\") and \
                    ("postgres" in str(conn.dialect) or \
                    "redshift" in str(conn.dialect)):
                if not PGSpecial:
                    raise ImportError("pgspecial not installed")
                pgspecial = PGSpecial()
                _, cur, headers, _ = pgspecial.execute(
                    conn.session.connection.cursor(), statement
                )[0]
                result = FakeResultProxy(cur, headers)
            else:
                txt = sqlalchemy.sql.text(statement)
                result = conn.session.execute(txt, user_namespace)
            _commit(conn=conn, config=config)
            if result and config.feedback:
                print(interpret_rowcount(result.rowcount))
        resultset = ResultSet(result, statement, config)
        if config.autopandas:
            return resultset.DataFrame()
        else:
            return resultset
        # returning only last result, intentionally
    else:
        return "Connected: %s" % conn.name


class PrettyTable(prettytable.PrettyTable):
    def __init__(self, *args, **kwargs):
        self.row_count = 0
        self.displaylimit = None
        return super(PrettyTable, self).__init__(*args, **kwargs)

    def add_rows(self, data):
        if self.row_count and (data.config.displaylimit == self.displaylimit):
            return  # correct number of rows already present
        self.clear_rows()
        self.displaylimit = data.config.displaylimit
        if self.displaylimit == 0:
            self.displaylimit = None  # TODO: remove this to make 0 really 0
        if self.displaylimit in (None, 0):
            self.row_count = len(data)
        else:
            self.row_count = min(len(data), self.displaylimit)
        for row in data[: self.displaylimit]:
            self.add_row(row)<|MERGE_RESOLUTION|>--- conflicted
+++ resolved
@@ -331,11 +331,8 @@
 
 # some dialects have autocommit
 # specific dialects break when commit is used:
-<<<<<<< HEAD
-_COMMIT_BLACKLIST_DIALECTS = ("mssql", "clickhouse", "teradata", "athena", "vertica", "bigquery")
-=======
-_COMMIT_BLACKLIST_DIALECTS = ("athena", "clickhouse", "ingres", "mssql", "teradata", "vertica")
->>>>>>> 12f9742a
+
+_COMMIT_BLACKLIST_DIALECTS = ("athena", "bigquery", "clickhouse", "ingres", "mssql", "teradata", "vertica")
 
 
 def _commit(conn, config):
