--- conflicted
+++ resolved
@@ -103,11 +103,7 @@
             args.creator = user_ns[args.creator]
 
         try:
-<<<<<<< HEAD
-            conn = sql.connection.Connection.set(connect_str, creator=args.creator)
-=======
-            conn = sql.connection.Connection.set(parsed['connection'], displaycon=self.displaycon)
->>>>>>> 5342d57b
+            conn = sql.connection.Connection.set(parsed['connection'], displaycon=self.displaycon, creator=args.creator)
         except Exception as e:
             print(e)
             print(sql.connection.Connection.tell_format())
