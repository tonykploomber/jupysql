import json
import re

try:
    from ipywidgets import interact
except ModuleNotFoundError:
    interact = None
from ploomber_core.exceptions import modify_exceptions
from IPython.core.magic import (
    Magics,
    cell_magic,
    line_magic,
    magics_class,
    needs_local_scope,
    no_var_expand,
)
from IPython.core.magic_arguments import argument, magic_arguments, parse_argstring
from sqlalchemy.exc import OperationalError, ProgrammingError, DatabaseError

import warnings
import sql.connection
import sql.parse
import sql.run
from sql import exceptions
from sql.store import store
from sql.command import SQLCommand
from sql.magic_plot import SqlPlotMagic
from sql.magic_cmd import SqlCmdMagic
from sql._patch import patch_ipython_usage_error
from ploomber_core.dependencies import check_installed

from traitlets.config.configurable import Configurable
from traitlets import Bool, Int, Unicode, Dict, observe

try:
    from pandas.core.frame import DataFrame, Series
except ModuleNotFoundError:
    DataFrame = None
    Series = None

from sql.telemetry import telemetry

SUPPORT_INTERACTIVE_WIDGETS = ["Checkbox", "Text", "IntSlider", ""]


@magics_class
class RenderMagic(Magics):
    """
    %sqlrender magic which prints composed queries
    """

    @line_magic
    @magic_arguments()
    # TODO: only accept one arg
    @argument("line", default="", nargs="*", type=str)
    @argument(
        "-w",
        "--with",
        type=str,
        help="Use a saved query",
        action="append",
        dest="with_",
    )
    @telemetry.log_call("sqlrender")
    def sqlrender(self, line):
        args = parse_argstring(self.sqlrender, line)
        return str(store[args.line[0]])


@magics_class
class SqlMagic(Magics, Configurable):
    """Runs SQL statement on a database, specified by SQLAlchemy connect string.

    Provides the %%sql magic."""

    displaycon = Bool(True, config=True, help="Show connection string after execution")
    autolimit = Int(
        0,
        config=True,
        allow_none=True,
        help="Automatically limit the size of the returned result sets",
    )
    style = Unicode(
        "DEFAULT",
        config=True,
        help=(
            "Set the table printing style to any of prettytable's "
            "defined styles (currently DEFAULT, MSWORD_FRIENDLY, PLAIN_COLUMNS, RANDOM)"
        ),
    )
    short_errors = Bool(
        True,
        config=True,
        help="Don't display the full traceback on SQL Programming Error",
    )
    displaylimit = Int(
        None,
        config=True,
        allow_none=True,
        help=(
            "Automatically limit the number of rows "
            "displayed (full result set is still stored)"
        ),
    )
    autopandas = Bool(
        False,
        config=True,
        help="Return Pandas DataFrames instead of regular result sets",
    )
    autopolars = Bool(
        False,
        config=True,
        help="Return Polars DataFrames instead of regular result sets",
    )
    polars_dataframe_kwargs = Dict(
        {},
        config=True,
        help=(
            "Polars DataFrame constructor keyword arguments"
            "(e.g. infer_schema_length, nan_to_null, schema_overrides, etc)"
        ),
    )
    column_local_vars = Bool(
        False, config=True, help="Return data into local variables from column names"
    )
    feedback = Bool(True, config=True, help="Print number of rows affected by DML")
    dsn_filename = Unicode(
        "odbc.ini",
        config=True,
        help="Path to DSN file. "
        "When the first argument is of the form [section], "
        "a sqlalchemy connection string is formed from the "
        "matching section in the DSN file.",
    )
    autocommit = Bool(True, config=True, help="Set autocommit mode")

    @telemetry.log_call("init")
    def __init__(self, shell):
        self._store = store

        Configurable.__init__(self, config=shell.config)
        Magics.__init__(self, shell=shell)

        # Add ourself to the list of module configurable via %config
        self.shell.configurables.append(self)

    @observe("autopandas", "autopolars")
    def _mutex_autopandas_autopolars(self, change):
        # When enabling autopandas or autopolars, automatically disable the
        # other one in case it was enabled and print a warning
        if change["new"]:
            other = "autopolars" if change["name"] == "autopandas" else "autopandas"
            if getattr(self, other):
                setattr(self, other, False)
                print(f"Disabled '{other}' since '{change['name']}' was enabled.")

    @no_var_expand
    @needs_local_scope
    @line_magic("sql")
    @cell_magic("sql")
    @line_magic("jupysql")
    @cell_magic("jupysql")
    @magic_arguments()
    @argument("line", default="", nargs="*", type=str, help="sql")
    @argument(
        "-l", "--connections", action="store_true", help="list active connections"
    )
    @argument("-x", "--close", type=str, help="close a session by name")
    @argument(
        "-c", "--creator", type=str, help="specify creator function for new connection"
    )
    @argument(
        "-s",
        "--section",
        type=str,
        help="section of dsn_file to be used for generating a connection string",
    )
    @argument(
        "-p",
        "--persist",
        action="store_true",
        help="create a table name in the database from the named DataFrame",
    )
    @argument(
        "-P",
        "--persist-replace",
        action="store_true",
        help="replace the DataFrame if it exists, otherwise perform --persist",
    )
    @argument(
        "-n",
        "--no-index",
        action="store_true",
        help="Do not store Data Frame index when persisting",
    )
    @argument(
        "--append",
        action="store_true",
        help=(
            "create, or append to, a table name in the database from the "
            "named DataFrame"
        ),
    )
    @argument(
        "-a",
        "--connection_arguments",
        type=str,
        help="specify dictionary of connection arguments to pass to SQL driver",
    )
    @argument("-f", "--file", type=str, help="Run SQL from file at this path")
    @argument("-S", "--save", type=str, help="Save this query for later use")
    @argument(
        "-w",
        "--with",
        type=str,
        help="Use a saved query",
        action="append",
        dest="with_",
    )
    @argument(
        "-N",
        "--no-execute",
        action="store_true",
        help="Do not execute query (use it with --save)",
    )
    @argument(
        "-A",
        "--alias",
        type=str,
        help="Assign an alias to the connection",
    )
    @argument(
        "--interact",
        type=str,
        action="append",
        help="Interactive mode",
    )
    def execute(self, line="", cell="", local_ns=None):
        """
        Runs SQL statement against a database, specified by
        SQLAlchemy connect string.

        If no database connection has been established, first word
        should be a SQLAlchemy connection string, or the user@db name
        of an established connection.

        Examples::

          %%sql postgresql://me:mypw@localhost/mydb
          SELECT * FROM mytable

          %%sql me@mydb
          DELETE FROM mytable

          %%sql
          DROP TABLE mytable

        SQLAlchemy connect string syntax examples:

          postgresql://me:mypw@localhost/mydb
          sqlite://
          mysql+pymysql://me:mypw@localhost/mydb

        """
        return self._execute(
            line=line, cell=cell, local_ns=local_ns, is_interactive_mode=False
        )

    @telemetry.log_call("execute", payload=True)
    def _execute(self, payload, line, cell, local_ns, is_interactive_mode=False):
        def interactive_execute_wrapper(**kwargs):
            for key, value in kwargs.items():
                local_ns[key] = value
            return self._execute(line, cell, local_ns, is_interactive_mode=True)

        """
        This function implements the cell logic; we create this private
        method so we can control how the function is called. Otherwise,
        decorating ``SqlMagic.execute`` will break when adding the ``@log_call``
        decorator with ``payload=True``
        """
        # line is the text after the magic, cell is the cell's body

        # Examples

        # %sql {line}
        # note that line magic has no body

        # %%sql {line}
        # {cell}
        if local_ns is None:
            local_ns = {}

        # save globals and locals so they can be referenced in bind vars
        user_ns = self.shell.user_ns.copy()
        user_ns.update(local_ns)

        command = SQLCommand(self, user_ns, line, cell)
        # args.line: contains the line after the magic with all options removed

        args = command.args

        # Create the interactive slider
        if args.interact and not is_interactive_mode:
            check_installed(["ipywidgets"], "--interactive argument")
            interactive_dict = {}
            for key in args.interact:
                interactive_dict[key] = local_ns[key]
            print(
                "Interactive mode, please interact with below "
                "widget(s) to control the variable"
            )
            interact(interactive_execute_wrapper, **interactive_dict)
            return
        if args.connections:
            return sql.connection.Connection.connections
        elif args.close:
            return sql.connection.Connection.close(args.close)

        connect_arg = command.connection

        if args.section:
            connect_arg = sql.parse.connection_from_dsn_section(args.section, self)

        if args.connection_arguments:
            try:
                # check for string deliniators, we need to strip them for json parse
                raw_args = args.connection_arguments
                if len(raw_args) > 1:
                    targets = ['"', "'"]
                    head = raw_args[0]
                    tail = raw_args[-1]
                    if head in targets and head == tail:
                        raw_args = raw_args[1:-1]
                args.connection_arguments = json.loads(raw_args)
            except Exception as e:
                print(e)
                raise e
        else:
            args.connection_arguments = {}
        if args.creator:
            args.creator = user_ns[args.creator]

        # this creates a new connection or use an existing one
        # depending on the connect_arg value
        conn = sql.connection.Connection.set(
            connect_arg,
            displaycon=self.displaycon,
            connect_args=args.connection_arguments,
            creator=args.creator,
            alias=args.alias,
        )
        payload["connection_info"] = conn._get_curr_sqlalchemy_connection_info()
        if args.persist_replace and args.append:
            raise ValueError(
                "You cannot both replace and append to a dataframe "
                "at the same time, please only use either of them"
            )
        if args.persist:
            return self._persist_dataframe(
                command.sql, conn, user_ns, append=False, index=not args.no_index
            )
        if args.persist_replace:
            return self._persist_dataframe(
                command.sql,
                conn,
                user_ns,
                append=False,
                index=not args.no_index,
                replace=True,
            )
        if args.append:
            return self._persist_dataframe(
                command.sql, conn, user_ns, append=True, index=not args.no_index
            )

        if not command.sql:
            return
        # store the query if needed
        if args.save:
            if "-" in args.save:
                warnings.warn(
                    "Using hyphens will be deprecated soon, "
                    "please use "
                    + str(args.save.replace("-", "_"))
                    + " instead for the save argument.",
                    FutureWarning,
                )
            self._store.store(args.save, command.sql_original, with_=args.with_)

        if args.no_execute:
            print("Skipping execution...")
            return

        try:
            result = sql.run.run(conn, command.sql, self)

            if (
                result is not None
                and not isinstance(result, str)
                and self.column_local_vars
            ):
                # Instead of returning values, set variables directly in the
                # users namespace. Variable names given by column names

                if self.autopandas or self.autopolars:
                    keys = result.keys()
                else:
                    keys = result.keys
                    result = result.dict()

                if self.feedback:
                    print(
                        "Returning data to local variables [{}]".format(", ".join(keys))
                    )

                self.shell.user_ns.update(result)

                return None
            else:
                if command.result_var:
                    self.shell.user_ns.update({command.result_var: result})
                    return None

                # Return results into the default ipython _ variable
                return result

        # JA: added DatabaseError for MySQL
        except (ProgrammingError, OperationalError, DatabaseError) as e:
            # Sqlite apparently return all errors as OperationalError :/

            if self.short_errors:
                print(e)
            else:
                raise

    legal_sql_identifier = re.compile(r"^[A-Za-z0-9#_$]+")

    @modify_exceptions
    def _persist_dataframe(
        self, raw, conn, user_ns, append=False, index=True, replace=False
    ):
        """Implements PERSIST, which writes a DataFrame to the RDBMS"""
        if not DataFrame:
            raise exceptions.MissingPackageError(
                "You must install pandas to persist results: pip install pandas"
            )

        frame_name = raw.strip(";")

        # invalid identifier
        if not frame_name.isidentifier():
            raise exceptions.UsageError(
                f"Expected {frame_name!r} to be a pd.DataFrame but it's"
                " not a valid identifier"
            )

        # missing argument
        if not frame_name:
            raise exceptions.UsageError(
                "Missing argument: %sql --persist <name_of_data_frame>"
            )

        # undefined variable
        if frame_name not in user_ns:
            raise exceptions.UsageError(
                f"Expected {frame_name!r} to be a pd.DataFrame but it's undefined"
            )

        frame = user_ns[frame_name]

        if not isinstance(frame, DataFrame) and not isinstance(frame, Series):
            raise exceptions.TypeError(
                f"{frame_name!r} is not a Pandas DataFrame or Series"
            )

        # Make a suitable name for the resulting database table
        table_name = frame_name.lower()
        table_name = self.legal_sql_identifier.search(table_name).group(0)

        if replace:
            if_exists = "replace"
        elif append:
            if_exists = "append"
        else:
            if_exists = "fail"

        try:
            frame.to_sql(
                table_name, conn.session.engine, if_exists=if_exists, index=index
            )
        except ValueError:
            raise ValueError("Table already exist, maybe use --persist-replace")

<<<<<<< HEAD
=======
        try:
            frame.to_sql(
                table_name, conn.session.engine, if_exists=if_exists, index=index
            )
        except ValueError as e:
            raise exceptions.ValueError(e) from e

>>>>>>> b5ad04cf
        return "Persisted %s" % table_name


def load_ipython_extension(ip):
    """Load the extension in IPython."""

    # this fails in both Firefox and Chrome for OS X.
    # I get the error: TypeError: IPython.CodeCell.config_defaults is undefined

    # js = "IPython.CodeCell.config_defaults.highlight_modes['magic_sql'] = {'reg':[/^%%sql/]};" # noqa
    # display_javascript(js, raw=True)
    ip.register_magics(SqlMagic)
    ip.register_magics(RenderMagic)
    ip.register_magics(SqlPlotMagic)
    ip.register_magics(SqlCmdMagic)

    patch_ipython_usage_error(ip)<|MERGE_RESOLUTION|>--- conflicted
+++ resolved
@@ -492,16 +492,6 @@
         except ValueError:
             raise ValueError("Table already exist, maybe use --persist-replace")
 
-<<<<<<< HEAD
-=======
-        try:
-            frame.to_sql(
-                table_name, conn.session.engine, if_exists=if_exists, index=index
-            )
-        except ValueError as e:
-            raise exceptions.ValueError(e) from e
-
->>>>>>> b5ad04cf
         return "Persisted %s" % table_name
 
 
