--- conflicted
+++ resolved
@@ -1,13 +1,8 @@
 from typing import Iterator, Iterable
 from collections.abc import MutableMapping
 from ploomber_core.exceptions import modify_exceptions
-<<<<<<< HEAD
 from sqlglot import parse_one
-=======
 import warnings
-
-from jinja2 import Template
->>>>>>> 55d9096d
 
 
 class SQLStore(MutableMapping):
