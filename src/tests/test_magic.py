import platform
from pathlib import Path
import os.path
import re
import sys
import tempfile
from textwrap import dedent
from unittest.mock import patch

import polars as pl
import pytest
from sqlalchemy import create_engine
from IPython.core.error import UsageError
from sql.connection import Connection
from sql.magic import SqlMagic
from sql.run import ResultSet
from sql import magic

from conftest import runsql


def test_memory_db(ip):
    assert runsql(ip, "SELECT * FROM test;")[0][0] == 1
    assert runsql(ip, "SELECT * FROM test;")[1][1] == "bar"


def test_html(ip):
    result = runsql(ip, "SELECT * FROM test;")
    assert "<td>foo</td>" in result._repr_html_().lower()


def test_print(ip):
    result = runsql(ip, "SELECT * FROM test;")
    assert re.search(r"1\s+\|\s+foo", str(result))


def test_plain_style(ip):
    ip.run_line_magic("config", "SqlMagic.style = 'PLAIN_COLUMNS'")
    result = runsql(ip, "SELECT * FROM test;")
    assert re.search(r"1\s+\|\s+foo", str(result))


@pytest.mark.skip
def test_multi_sql(ip):
    result = ip.run_cell_magic(
        "sql",
        "",
        """
        sqlite://
        SELECT last_name FROM author;
        """,
    )
    assert "Shakespeare" in str(result) and "Brecht" in str(result)


def test_result_var(ip, capsys):
    ip.run_cell_magic(
        "sql",
        "",
        """
        sqlite://
        x <<
        SELECT last_name FROM author;
        """,
    )
    result = ip.user_global_ns["x"]
    out, _ = capsys.readouterr()

    assert "Shakespeare" in str(result) and "Brecht" in str(result)
    assert "Returning data to local variable" not in out


def test_result_var_link(ip, capsys):
    ip.run_cell_magic(
        "sql",
        "",
        """
        sqlite://
        x <<
        SELECT link FROM website;
        """,
    )
    result = ip.user_global_ns["x"]
    out, _ = capsys.readouterr()
    assert (
        "<a href=https://en.wikipedia.org/wiki/Bertolt_Brecht>"
        "https://en.wikipedia.org/wiki/Bertolt_Brecht</a>" in result._repr_html_()
        and "<a href=https://en.wikipedia.org/wiki/William_Shakespeare>"
        "https://en.wikipedia.org/wiki/William_Shakespeare</a>" in result._repr_html_()
    )
    assert "Returning data to local variable" not in out
    assert "<a href=google_link>google_link</a>" not in result._repr_html_()


def test_result_var_multiline_shovel(ip):
    ip.run_cell_magic(
        "sql",
        "",
        """
        sqlite:// x << SELECT last_name
        FROM author;
        """,
    )
    result = ip.user_global_ns["x"]
    assert "Shakespeare" in str(result) and "Brecht" in str(result)


def test_access_results_by_keys(ip):
    assert runsql(ip, "SELECT * FROM author;")["William"] == (
        "William",
        "Shakespeare",
        1616,
    )


def test_duplicate_column_names_accepted(ip):
    result = ip.run_cell_magic(
        "sql",
        "",
        """
        sqlite://
        SELECT last_name, last_name FROM author;
        """,
    )
    assert ("Brecht", "Brecht") in result


def test_persist_missing_pandas(ip, monkeypatch):
    monkeypatch.setattr(magic, "DataFrame", None)

    ip.run_cell("results = %sql SELECT * FROM test;")
    ip.run_cell("results_dframe = results.DataFrame()")
    result = ip.run_cell("%sql --persist sqlite:// results_dframe")
    assert "pip install pandas" in str(result.error_in_exec)


def test_persist(ip):
    runsql(ip, "")
    ip.run_cell("results = %sql SELECT * FROM test;")
    ip.run_cell("results_dframe = results.DataFrame()")
    ip.run_cell("%sql --persist sqlite:// results_dframe")
    persisted = runsql(ip, "SELECT * FROM results_dframe")
    assert persisted == [(0, 1, "foo"), (1, 2, "bar")]


def test_persist_no_index(ip):
    runsql(ip, "")
    ip.run_cell("results = %sql SELECT * FROM test;")
    ip.run_cell("results_no_index = results.DataFrame()")
    ip.run_cell("%sql --persist sqlite:// results_no_index --no-index")
    persisted = runsql(ip, "SELECT * FROM results_no_index")
    assert persisted == [(1, "foo"), (2, "bar")]


def test_persist_invalid_identifier(ip):
    result = ip.run_cell("%sql --persist sqlite:// not an identifier")
    assert "not a valid identifier" in str(result.error_in_exec)


def test_persist_undefined_variable(ip):
    result = ip.run_cell("%sql --persist sqlite:// not_a_variable")
    assert "it's undefined" in str(result.error_in_exec)


def test_append(ip):
    runsql(ip, "")
    ip.run_cell("results = %sql SELECT * FROM test;")
    ip.run_cell("results_dframe_append = results.DataFrame()")
    ip.run_cell("%sql --persist sqlite:// results_dframe_append")
    persisted = runsql(ip, "SELECT COUNT(*) FROM results_dframe_append")
    ip.run_cell("%sql --append sqlite:// results_dframe_append")
    appended = runsql(ip, "SELECT COUNT(*) FROM results_dframe_append")
    assert appended[0][0] == persisted[0][0] * 2


def test_persist_nonexistent_raises(ip):
    runsql(ip, "")
    result = ip.run_cell("%sql --persist sqlite:// no_such_dataframe")
    assert result.error_in_exec


def test_persist_non_frame_raises(ip):
    ip.run_cell("not_a_dataframe = 22")
    runsql(ip, "")
    result = ip.run_cell("%sql --persist sqlite:// not_a_dataframe")
    assert isinstance(result.error_in_exec, UsageError)
    assert (
        "is not a Pandas DataFrame or Series".lower()
        in str(result.error_in_exec).lower()
    )


def test_persist_bare(ip):
    result = ip.run_cell("%sql --persist sqlite://")
    assert result.error_in_exec


<<<<<<< HEAD
def test_persist_frame_at_its_creation(ip):
    ip.run_cell("results = %sql SELECT * FROM author;")
    ip.run_cell("%sql --persist sqlite:// results.DataFrame()")
    persisted = runsql(ip, "SELECT * FROM results")
    assert "Shakespeare" in str(persisted)


def query_and_save_as_dataframe(ip, table_name, limit):
    save_df_name = f"df_{table_name}"
    ip.run_cell(f"results = %sql SELECT * FROM {table_name} LIMIT {limit};")
    ip.run_cell(f"{save_df_name} = results.DataFrame()")
    return save_df_name


@pytest.mark.parametrize(
    "test_table, expected_result",
    [
        ("test", [(0, 1, "foo")]),
        ("author", [(0, "William", "Shakespeare", 1616)]),
        (
            "website",
            [
                (
                    0,
                    "Bertold Brecht",
                    "https://en.wikipedia.org/wiki/Bertolt_Brecht",
                    1954,
                )
            ],
        ),
        ("number_table", [(0, 4, -2)]),
    ],
)
def test_persist_replace_abbr_no_override(ip, test_table, expected_result):
    # New saved dataframe length -> 1
    saved_df_name = query_and_save_as_dataframe(ip, table_name=test_table, limit=1)
    ip.run_cell(f"%sql -P sqlite:// {saved_df_name}")
    out = ip.run_cell(f"%sql SELECT * FROM {saved_df_name}")
    assert out.result == expected_result
    assert out.error_in_exec is None


@pytest.mark.parametrize(
    "test_table, expected_result",
    [
        ("test", [(0, 1, "foo")]),
        ("author", [(0, "William", "Shakespeare", 1616)]),
        (
            "website",
            [
                (
                    0,
                    "Bertold Brecht",
                    "https://en.wikipedia.org/wiki/Bertolt_Brecht",
                    1954,
                )
            ],
        ),
        ("number_table", [(0, 4, -2)]),
    ],
)
def test_persist_replace_no_override(ip, test_table, expected_result):
    # New saved dataframe length -> 1
    saved_df_name = query_and_save_as_dataframe(ip, table_name=test_table, limit=1)
    ip.run_cell(f"%sql --persist-replace sqlite:// {saved_df_name}")
    out = ip.run_cell(f"%sql SELECT * FROM {saved_df_name}")
    assert out.result == expected_result
    assert out.error_in_exec is None


@pytest.mark.parametrize(
    "test_table, expected_result",
    [
        ("test", [(0, 1, "foo")]),
        ("author", [(0, "William", "Shakespeare", 1616)]),
        (
            "website",
            [
                (
                    0,
                    "Bertold Brecht",
                    "https://en.wikipedia.org/wiki/Bertolt_Brecht",
                    1954,
                )
            ],
        ),
        ("number_table", [(0, 4, -2)]),
    ],
)
def test_persist_replace_override(ip, test_table, expected_result):
    # Previous saved dataframe length -> 2
    saved_df_name = query_and_save_as_dataframe(ip, table_name=test_table, limit=2)
    ip.run_cell(f"%sql --persist sqlite:// {saved_df_name}")
    # New saved dataframe length -> 1
    saved_df_name = query_and_save_as_dataframe(ip, table_name=test_table, limit=1)
    ip.run_cell(f"%sql --persist-replace sqlite:// {saved_df_name}")

    out = ip.run_cell(f"%sql SELECT * FROM {saved_df_name}")
    # To test it's referring to new saved dataframe
    assert out.result == expected_result
    assert out.error_in_exec is None


@pytest.mark.parametrize(
    "test_table", [("test"), ("author"), ("website"), ("number_table")]
)
def test_persist_replace_override_reverted_order(ip, test_table):
    # Previous saved dataframe length -> 2
    saved_df_name = query_and_save_as_dataframe(ip, table_name=test_table, limit=2)
    ip.run_cell(f"%sql --persist-replace sqlite:// {saved_df_name}")

    # New saved dataframe length -> 1
    saved_df_name = query_and_save_as_dataframe(ip, table_name=test_table, limit=1)
    out = ip.run_cell(f"%sql --persist sqlite:// {saved_df_name}")

    assert "Table already exist, maybe use --persist-replace" in str(out.error_in_exec)


@pytest.mark.parametrize(
    "test_table", [("test"), ("author"), ("website"), ("number_table")]
)
def test_persist_and_append_use_together(ip, test_table):
    # Test error message when use --persist and --persist-replace together
    saved_df_name = query_and_save_as_dataframe(ip, table_name=test_table, limit=1)
    out = ip.run_cell(f"%sql --persist-replace --append sqlite:// {saved_df_name}")

    # assert isinstance(out.error_in_exec, ValueError)
    assert "You cannot both replace and append to a dataframe at the same time,"
    "please only use either of them" in str(out.error_in_exec)


@pytest.mark.parametrize(
    "test_table, expected_result",
    [
        ("test", [(0, 1, "foo")]),
        ("author", [(0, "William", "Shakespeare", 1616)]),
        (
            "website",
            [
                (
                    0,
                    "Bertold Brecht",
                    "https://en.wikipedia.org/wiki/Bertolt_Brecht",
                    1954,
                )
            ],
        ),
        ("number_table", [(0, 4, -2)]),
    ],
)
def test_persist_replace_twice(ip, test_table, expected_result):
    # Test error message when use --persist and --persist-replace together
    saved_df_name = query_and_save_as_dataframe(ip, table_name=test_table, limit=2)
    ip.run_cell(f"%sql --persist-replace sqlite:// {saved_df_name}")

    saved_df_name = query_and_save_as_dataframe(ip, table_name=test_table, limit=1)
    ip.run_cell(f"%sql --persist-replace sqlite:// {saved_df_name}")

    out = ip.run_cell(f"%sql SELECT * FROM {saved_df_name}")
    assert out.result == expected_result
    assert out.error_in_exec is None


=======
>>>>>>> b5ad04cf
def test_connection_args_enforce_json(ip):
    result = ip.run_cell('%sql --connection_arguments {"badlyformed":true')
    assert result.error_in_exec


@pytest.mark.skipif(platform.system() == "Windows", reason="failing on windows")
def test_connection_args_in_connection(ip):
    ip.run_cell('%sql --connection_arguments {"timeout":10} sqlite:///:memory:')
    result = ip.run_cell("%sql --connections")
    assert "timeout" in result.result["sqlite:///:memory:"].connect_args


@pytest.mark.skipif(platform.system() == "Windows", reason="failing on windows")
def test_connection_args_single_quotes(ip):
    ip.run_cell("%sql --connection_arguments '{\"timeout\": 10}' sqlite:///:memory:")
    result = ip.run_cell("%sql --connections")
    assert "timeout" in result.result["sqlite:///:memory:"].connect_args


@pytest.mark.skipif(platform.system() == "Windows", reason="failing on windows")
def test_connection_args_double_quotes(ip):
    ip.run_cell('%sql --connection_arguments "{\\"timeout\\": 10}" sqlite:///:memory:')
    result = ip.run_cell("%sql --connections")
    assert "timeout" in result.result["sqlite:///:memory:"].connect_args


# TODO: support
# @with_setup(_setup_author, _teardown_author)
# def test_persist_with_connection_info():
#     ip.run_cell("results = %sql SELECT * FROM author;")
#     ip.run_line_magic('sql', 'sqlite:// PERSIST results.DataFrame()')
#     persisted = ip.run_line_magic('sql', 'SELECT * FROM results')
#     assert 'Shakespeare' in str(persisted)


@pytest.mark.parametrize("value", ["None", "0"])
def test_displaylimit_disabled(ip, value):
    ip.run_line_magic("config", "SqlMagic.autolimit = None")

    ip.run_line_magic("config", f"SqlMagic.displaylimit = {value}")
    result = runsql(ip, "SELECT * FROM author;")

    assert "Brecht" in result._repr_html_()
    assert "Shakespeare" in result._repr_html_()


def test_displaylimit(ip):
    ip.run_line_magic("config", "SqlMagic.autolimit = None")

    ip.run_line_magic("config", "SqlMagic.displaylimit = 1")
    result = runsql(ip, "SELECT * FROM author ORDER BY first_name;")

    assert "Brecht" in result._repr_html_()
    assert "Shakespeare" not in result._repr_html_()


def test_column_local_vars(ip):
    ip.run_line_magic("config", "SqlMagic.column_local_vars = True")
    result = runsql(ip, "SELECT * FROM author;")
    assert result is None
    assert "William" in ip.user_global_ns["first_name"]
    assert "Shakespeare" in ip.user_global_ns["last_name"]
    assert len(ip.user_global_ns["first_name"]) == 2
    ip.run_line_magic("config", "SqlMagic.column_local_vars = False")


def test_userns_not_changed(ip):
    ip.run_cell(
        dedent(
            """
    def function():
        local_var = 'local_val'
        %sql sqlite:// INSERT INTO test VALUES (2, 'bar');
    function()"""
        )
    )
    assert "local_var" not in ip.user_ns


def test_bind_vars(ip):
    ip.user_global_ns["x"] = 22
    result = runsql(ip, "SELECT {{x}}")
    assert result[0][0] == 22


def test_autopandas(ip):
    ip.run_line_magic("config", "SqlMagic.autopandas = True")
    dframe = runsql(ip, "SELECT * FROM test;")
    assert not dframe.empty
    assert dframe.ndim == 2
    assert dframe.name[0] == "foo"


def test_autopolars(ip):
    ip.run_line_magic("config", "SqlMagic.autopolars = True")
    dframe = runsql(ip, "SELECT * FROM test;")

    assert type(dframe) == pl.DataFrame
    assert not dframe.is_empty()
    assert len(dframe.shape) == 2
    assert dframe["name"][0] == "foo"


def test_autopolars_infer_schema_length(ip):
    """Test for `SqlMagic.polars_dataframe_kwargs = {"infer_schema_length": None}`
    Without this config, polars will raise an exception when it cannot infer the
    correct schema from the first 100 rows.
    """
    # Create a table with 100 rows with a NULL value and one row with a non-NULL value
    ip.run_line_magic("config", "SqlMagic.autopolars = True")
    sql = ["CREATE TABLE test_autopolars_infer_schema (n INT, name TEXT)"]
    for i in range(100):
        sql.append(f"INSERT INTO test_autopolars_infer_schema VALUES ({i}, NULL)")
    sql.append("INSERT INTO test_autopolars_infer_schema VALUES (100, 'foo')")
    runsql(ip, sql)

    # By default, this dataset should raise a ComputeError
    with pytest.raises(pl.exceptions.ComputeError):
        runsql(ip, "SELECT * FROM test_autopolars_infer_schema;")

    # To avoid this error, pass the `infer_schema_length` argument to polars.DataFrame
    line_magic = 'SqlMagic.polars_dataframe_kwargs = {"infer_schema_length": None}'
    ip.run_line_magic("config", line_magic)
    dframe = runsql(ip, "SELECT * FROM test_autopolars_infer_schema;")
    assert dframe.schema == {"n": pl.Int64, "name": pl.Utf8}

    # Assert that if we unset the dataframe kwargs, the error is raised again
    ip.run_line_magic("config", "SqlMagic.polars_dataframe_kwargs = {}")
    with pytest.raises(pl.exceptions.ComputeError):
        runsql(ip, "SELECT * FROM test_autopolars_infer_schema;")

    runsql(ip, "DROP TABLE test_autopolars_infer_schema")


def test_mutex_autopolars_autopandas(ip):
    dframe = runsql(ip, "SELECT * FROM test;")
    assert type(dframe) == ResultSet

    ip.run_line_magic("config", "SqlMagic.autopolars = True")
    dframe = runsql(ip, "SELECT * FROM test;")
    assert type(dframe) == pl.DataFrame

    import pandas as pd

    ip.run_line_magic("config", "SqlMagic.autopandas = True")
    dframe = runsql(ip, "SELECT * FROM test;")
    assert type(dframe) == pd.DataFrame

    # Test that re-enabling autopolars works
    ip.run_line_magic("config", "SqlMagic.autopolars = True")
    dframe = runsql(ip, "SELECT * FROM test;")
    assert type(dframe) == pl.DataFrame

    # Disabling autopolars at this point should result in the default behavior
    ip.run_line_magic("config", "SqlMagic.autopolars = False")
    dframe = runsql(ip, "SELECT * FROM test;")
    assert type(dframe) == ResultSet


def test_csv(ip):
    ip.run_line_magic("config", "SqlMagic.autopandas = False")  # uh-oh
    result = runsql(ip, "SELECT * FROM test;")
    result = result.csv()
    for row in result.splitlines():
        assert row.count(",") == 1
    assert len(result.splitlines()) == 3


def test_csv_to_file(ip):
    ip.run_line_magic("config", "SqlMagic.autopandas = False")  # uh-oh
    result = runsql(ip, "SELECT * FROM test;")
    with tempfile.TemporaryDirectory() as tempdir:
        fname = os.path.join(tempdir, "test.csv")
        output = result.csv(fname)
        assert os.path.exists(output.file_path)
        with open(output.file_path) as csvfile:
            content = csvfile.read()
            for row in content.splitlines():
                assert row.count(",") == 1
            assert len(content.splitlines()) == 3


def test_sql_from_file(ip):
    ip.run_line_magic("config", "SqlMagic.autopandas = False")
    with tempfile.TemporaryDirectory() as tempdir:
        fname = os.path.join(tempdir, "test.sql")
        with open(fname, "w") as tempf:
            tempf.write("SELECT * FROM test;")
        result = ip.run_cell("%sql --file " + fname)
        assert result.result == [(1, "foo"), (2, "bar")]


def test_sql_from_nonexistent_file(ip):
    ip.run_line_magic("config", "SqlMagic.autopandas = False")
    with tempfile.TemporaryDirectory() as tempdir:
        fname = os.path.join(tempdir, "nonexistent.sql")
        result = ip.run_cell("%sql --file " + fname)
        assert isinstance(result.error_in_exec, FileNotFoundError)


def test_dict(ip):
    result = runsql(ip, "SELECT * FROM author;")
    result = result.dict()
    assert isinstance(result, dict)
    assert "first_name" in result
    assert "last_name" in result
    assert "year_of_death" in result
    assert len(result["last_name"]) == 2


def test_dicts(ip):
    result = runsql(ip, "SELECT * FROM author;")
    for row in result.dicts():
        assert isinstance(row, dict)
        assert "first_name" in row
        assert "last_name" in row
        assert "year_of_death" in row


def test_bracket_var_substitution(ip):
    ip.user_global_ns["col"] = "first_name"
    assert runsql(ip, "SELECT * FROM author" " WHERE {{col}} = 'William' ")[0] == (
        "William",
        "Shakespeare",
        1616,
    )

    ip.user_global_ns["col"] = "last_name"
    result = runsql(ip, "SELECT * FROM author" " WHERE {{col}} = 'William' ")
    assert not result


# the next two tests had the same name, so I added a _2 to the second one
def test_multiline_bracket_var_substitution(ip):
    ip.user_global_ns["col"] = "first_name"
    assert runsql(ip, "SELECT * FROM author\n" " WHERE {{col}} = 'William' ")[0] == (
        "William",
        "Shakespeare",
        1616,
    )

    ip.user_global_ns["col"] = "last_name"
    result = runsql(ip, "SELECT * FROM author" " WHERE {{col}} = 'William' ")
    assert not result


def test_multiline_bracket_var_substitution_2(ip):
    ip.user_global_ns["col"] = "first_name"
    result = ip.run_cell_magic(
        "sql",
        "",
        """
        sqlite:// SELECT * FROM author
        WHERE {{col}} = 'William'
        """,
    )
    assert ("William", "Shakespeare", 1616) in result

    ip.user_global_ns["col"] = "last_name"
    result = ip.run_cell_magic(
        "sql",
        "",
        """
        sqlite:// SELECT * FROM author
        WHERE {{col}} = 'William'
        """,
    )
    assert not result


def test_json_in_select(ip):
    # Variable expansion does not work within json, but
    # at least the two usages of curly braces do not collide
    ip.user_global_ns["person"] = "prince"
    result = ip.run_cell_magic(
        "sql",
        "",
        """
        sqlite://
        SELECT
          '{"greeting": "Farewell sweet {person}"}'
        AS json
        """,
    )

    assert result == [('{"greeting": "Farewell sweet {person}"}',)]


def test_closed_connections_are_no_longer_listed(ip):
    connections = runsql(ip, "%sql -l")
    connection_name = list(connections)[0]
    runsql(ip, f"%sql -x {connection_name}")
    connections_afterward = runsql(ip, "%sql -l")
    assert connection_name not in connections_afterward


def test_close_connection(ip, tmp_empty):
    # open two connections
    ip.run_cell("%sql sqlite:///one.db")
    ip.run_cell("%sql sqlite:///two.db")

    # close them
    ip.run_cell("%sql -x sqlite:///one.db")
    ip.run_cell("%sql --close sqlite:///two.db")

    assert "sqlite:///one.db" not in Connection.connections
    assert "sqlite:///two.db" not in Connection.connections


def test_close_connection_with_alias(ip, tmp_empty):
    # open two connections
    ip.run_cell("%sql sqlite:///one.db --alias one")
    ip.run_cell("%sql sqlite:///two.db --alias two")

    # close them
    ip.run_cell("%sql -x one")
    ip.run_cell("%sql --close two")

    assert "sqlite:///one.db" not in Connection.connections
    assert "sqlite:///two.db" not in Connection.connections
    assert "one" not in Connection.connections
    assert "two" not in Connection.connections


def test_column_names_visible(ip, tmp_empty):
    res = ip.run_line_magic("sql", "SELECT * FROM empty_table")

    assert "<th>column</th>" in res._repr_html_()
    assert "<th>another</th>" in res._repr_html_()


@pytest.mark.xfail(reason="known parse @ parser.py error")
def test_sqlite_path_with_spaces(ip, tmp_empty):
    ip.run_cell("%sql sqlite:///some database.db")

    assert Path("some database.db").is_file()


def test_pass_existing_engine(ip, tmp_empty):
    ip.user_global_ns["my_engine"] = create_engine("sqlite:///my.db")
    ip.run_line_magic("sql", "  my_engine ")

    runsql(
        ip,
        [
            "CREATE TABLE some_data (n INT, name TEXT)",
            "INSERT INTO some_data VALUES (10, 'foo')",
            "INSERT INTO some_data VALUES (20, 'bar')",
        ],
    )

    result = ip.run_line_magic("sql", "SELECT * FROM some_data")

    assert result == [(10, "foo"), (20, "bar")]


# theres some weird shared state with this one, moving it to the end
def test_autolimit(ip):
    # test table has two rows
    ip.run_line_magic("config", "SqlMagic.autolimit = 0")
    result = runsql(ip, "SELECT * FROM test;")
    assert len(result) == 2

    # test table has two rows
    ip.run_line_magic("config", "SqlMagic.autolimit = None")
    result = runsql(ip, "SELECT * FROM test;")
    assert len(result) == 2

    # test setting autolimit to 1
    ip.run_line_magic("config", "SqlMagic.autolimit = 1")
    result = runsql(ip, "SELECT * FROM test;")
    assert len(result) == 1


invalid_connection_string = """
No active connection.

To fix it:

Pass a valid connection string:
    Example: %sql postgresql://username:password@hostname/dbname

OR

Set the environment variable $DATABASE_URL

For technical support: https://ploomber.io/community
Documentation: https://jupysql.ploomber.io/en/latest/connecting.html
"""


def test_error_on_invalid_connection_string(ip_empty, clean_conns):
    result = ip_empty.run_cell("%sql some invalid connection string")

    assert invalid_connection_string.strip() == str(result.error_in_exec)
    assert isinstance(result.error_in_exec, UsageError)


invalid_connection_string_format = """\
Can't load plugin: sqlalchemy.dialects:something

To fix it, make sure you are using correct driver name:
Ref: https://docs.sqlalchemy.org/en/20/core/engines.html#database-urls

For technical support: https://ploomber.io/community
Documentation: https://jupysql.ploomber.io/en/latest/connecting.html
"""  # noqa


def test_error_on_invalid_connection_string_format(ip_empty, clean_conns):
    result = ip_empty.run_cell("%sql something://")

    assert invalid_connection_string_format.strip() == str(result.error_in_exec)
    assert isinstance(result.error_in_exec, UsageError)


invalid_connection_string_existing_conns = """
Can't load plugin: sqlalchemy.dialects:something

To fix it, make sure you are using correct driver name:
Ref: https://docs.sqlalchemy.org/en/20/core/engines.html#database-urls

For technical support: https://ploomber.io/community
Documentation: https://jupysql.ploomber.io/en/latest/connecting.html
"""  # noqa


def test_error_on_invalid_connection_string_with_existing_conns(ip_empty, clean_conns):
    ip_empty.run_cell("%sql sqlite://")
    result = ip_empty.run_cell("%sql something://")

    assert invalid_connection_string_existing_conns.strip() == str(result.error_in_exec)
    assert isinstance(result.error_in_exec, UsageError)


invalid_connection_string_with_possible_typo = """
Can't load plugin: sqlalchemy.dialects:sqlit

Perhaps you meant to use driver the dialect: "sqlite"

For technical support: https://ploomber.io/community
Documentation: https://jupysql.ploomber.io/en/latest/connecting.html
"""  # noqa


def test_error_on_invalid_connection_string_with_possible_typo(ip_empty, clean_conns):
    ip_empty.run_cell("%sql sqlite://")
    result = ip_empty.run_cell("%sql sqlit://")

    assert invalid_connection_string_with_possible_typo.strip() == str(
        result.error_in_exec
    )
    assert isinstance(result.error_in_exec, UsageError)


def test_jupysql_alias():
    assert SqlMagic.magics == {
        "line": {"jupysql": "execute", "sql": "execute"},
        "cell": {"jupysql": "execute", "sql": "execute"},
    }


@pytest.mark.xfail(reason="will be fixed once we deprecate the $name parametrization")
def test_columns_with_dollar_sign(ip_empty):
    ip_empty.run_cell("%sql sqlite://")
    result = ip_empty.run_cell(
        """
    %sql SELECT $2 FROM (VALUES (1, 'one'), (2, 'two'), (3, 'three'))"""
    )

    html = result.result._repr_html_()

    assert "$2" in html


def test_save_with(ip):
    # First Query
    ip.run_cell(
        "%sql --save shakespeare SELECT * FROM author WHERE last_name = 'Shakespeare'"
    )
    # Second Query
    ip.run_cell(
        "%sql --with shakespeare --save shake_born_in_1616 SELECT * FROM "
        "shakespeare WHERE year_of_death = 1616"
    )

    # Third Query
    ip.run_cell(
        "%sql --save shake_born_in_1616_limit_10 --with shake_born_in_1616"
        " SELECT * FROM shake_born_in_1616 LIMIT 10"
    )

    second_out = ip.run_cell(
        "%sql --with shake_born_in_1616 SELECT * FROM shake_born_in_1616"
    )
    third_out = ip.run_cell(
        "%sql --with shake_born_in_1616_limit_10"
        " SELECT * FROM shake_born_in_1616_limit_10"
    )
    assert second_out.result == [("William", "Shakespeare", 1616)]
    assert third_out.result == [("William", "Shakespeare", 1616)]


@pytest.mark.parametrize(
    "prep_cell_1, prep_cell_2, prep_cell_3, with_cell_1,"
    " with_cell_2, with_cell_1_excepted, with_cell_2_excepted",
    [
        [
            "%sql --save everything SELECT * FROM number_table",
            "%sql --with everything --no-execute --save positive_x"
            " SELECT * FROM everything WHERE x > 0",
            "%sql --with positive_x --no-execute --save "
            "positive_x_and_y SELECT * FROM positive_x WHERE y > 0",
            "%sql --with positive_x SELECT * FROM positive_x",
            "%sql --with positive_x_and_y SELECT * FROM positive_x_and_y",
            [(4, -2), (2, 4), (2, -5), (4, 3)],
            [(2, 4), (4, 3)],
        ],
        [
            "%sql --save everything SELECT * FROM number_table",
            "%sql --with everything --no-execute --save odd_x "
            "SELECT * FROM everything WHERE x % 2 != 0",
            "%sql --with odd_x --no-execute --save odd_x_and_y "
            "SELECT * FROM odd_x WHERE y % 2 != 0",
            "%sql --with odd_x SELECT * FROM odd_x",
            "%sql --with odd_x_and_y SELECT * FROM odd_x_and_y",
            [(-5, 0), (-5, -1)],
            [(-5, -1)],
        ],
    ],
)
def test_save_with_number_table(
    ip,
    prep_cell_1,
    prep_cell_2,
    prep_cell_3,
    with_cell_1,
    with_cell_2,
    with_cell_1_excepted,
    with_cell_2_excepted,
):
    ip.run_cell(prep_cell_1)
    ip.run_cell(prep_cell_2)
    ip.run_cell(prep_cell_3)
    ip.run_cell(prep_cell_1)

    with_cell_1_out = ip.run_cell(with_cell_1).result
    with_cell_2_out = ip.run_cell(with_cell_2).result
    assert with_cell_1_excepted == with_cell_1_out
    assert with_cell_2_excepted == with_cell_2_out


def test_save_with_non_existing_with(ip):
    out = ip.run_cell(
        "%sql --with non_existing_sub_query " "SELECT * FROM non_existing_sub_query"
    )
    assert isinstance(out.error_in_exec, UsageError)


def test_save_with_non_existing_table(ip, capsys):
    ip.run_cell("%sql --save my_query SELECT * FROM non_existing_table")
    out, _ = capsys.readouterr()
    assert "(sqlite3.OperationalError) no such table: non_existing_table" in out


def test_save_with_bad_query_save(ip, capsys):
    ip.run_cell("%sql --save my_query SELECT * non_existing_table")
    ip.run_cell("%sql --with my_query SELECT * FROM my_query")
    out, _ = capsys.readouterr()
    assert '(sqlite3.OperationalError) near "non_existing_table": syntax error' in out


def test_interact_basic_data_types(ip, capsys):
    ip.user_global_ns["my_variable"] = 5
    ip.run_cell(
        "%sql --interact my_variable SELECT * FROM author LIMIT {{my_variable}}"
    )
    out, _ = capsys.readouterr()

    assert (
        "Interactive mode, please interact with below widget(s)"
        " to control the variable" in out
    )


@pytest.fixture
def mockValueWidget(monkeypatch):
    with patch("ipywidgets.widgets.IntSlider") as MockClass:
        instance = MockClass.return_value
        yield instance


def test_interact_basic_widgets(ip, mockValueWidget, capsys):
    print("mock", mockValueWidget.value)
    ip.user_global_ns["my_widget"] = mockValueWidget

    ip.run_cell(
        "%sql --interact my_widget SELECT * FROM number_table LIMIT {{my_widget}}"
    )
    out, _ = capsys.readouterr()
    assert (
        "Interactive mode, please interact with below widget(s)"
        " to control the variable" in out
    )


def test_interact_and_missing_ipywidgets_installed(ip):
    with patch.dict(sys.modules):
        sys.modules["ipywidgets"] = None
        ip.user_global_ns["my_variable"] = 5
        out = ip.run_cell(
            "%sql --interact my_variable SELECT * FROM author LIMIT {{my_variable}}"
        )
        assert isinstance(out.error_in_exec, ModuleNotFoundError)<|MERGE_RESOLUTION|>--- conflicted
+++ resolved
@@ -195,7 +195,6 @@
     assert result.error_in_exec
 
 
-<<<<<<< HEAD
 def test_persist_frame_at_its_creation(ip):
     ip.run_cell("results = %sql SELECT * FROM author;")
     ip.run_cell("%sql --persist sqlite:// results.DataFrame()")
@@ -359,8 +358,6 @@
     assert out.error_in_exec is None
 
 
-=======
->>>>>>> b5ad04cf
 def test_connection_args_enforce_json(ip):
     result = ip.run_cell('%sql --connection_arguments {"badlyformed":true')
     assert result.error_in_exec
