--- conflicted
+++ resolved
@@ -36,7 +36,6 @@
     assert list(Connection.connections) == ["some-alias"]
 
 
-<<<<<<< HEAD
 def test_get_curr_connection_info(mock_postgres):
     conn = Connection.from_connect_str("postgresql://user:topsecret@somedomain.com/db")
     assert conn.get_curr_connection_info() == {
@@ -44,7 +43,6 @@
         "driver": "psycopg2",
         "server_version_info": None,
     }
-=======
 # Mock the missing package
 # Ref: https://stackoverflow.com/a/28361013
 def test_missing_duckdb_dependencies(cleanup, monkeypatch):
@@ -91,5 +89,4 @@
         with pytest.raises(UsageError) as error:
             Connection.from_connect_str(connect_str)
 
-        assert "try to install package: " + missing_pkg in str(error.value)
->>>>>>> 27823e65
+        assert "try to install package: " + missing_pkg in str(error.value)