--- conflicted
+++ resolved
@@ -120,11 +120,8 @@
     engine = create_engine(_get_database_url("postgreSQL"))
     # Load taxi_data
     load_taxi_data(engine)
-<<<<<<< HEAD
-    load_plot_data(engine)
-=======
-    load_numeric_data(engine)
->>>>>>> 84c29962
+    load_plot_data(engine)
+    load_numeric_data(engine)
     yield engine
     engine.dispose()
 
@@ -146,11 +143,8 @@
     engine = create_engine(_get_database_url("mySQL"))
     # Load taxi_data
     load_taxi_data(engine)
-<<<<<<< HEAD
-    load_plot_data(engine)
-=======
-    load_numeric_data(engine)
->>>>>>> 84c29962
+    load_plot_data(engine)
+    load_numeric_data(engine)
     yield engine
     engine.dispose()
 
@@ -172,11 +166,8 @@
     engine = create_engine(_get_database_url("mariaDB"), pool_recycle=1800)
     # Load taxi_data
     load_taxi_data(engine)
-<<<<<<< HEAD
-    load_plot_data(engine)
-=======
-    load_numeric_data(engine)
->>>>>>> 84c29962
+    load_plot_data(engine)
+    load_numeric_data(engine)
     yield engine
     engine.dispose()
 
@@ -198,11 +189,8 @@
     engine = create_engine(_get_database_url("SQLite"))
     # Load taxi_data
     load_taxi_data(engine)
-<<<<<<< HEAD
-    load_plot_data(engine)
-=======
-    load_numeric_data(engine)
->>>>>>> 84c29962
+    load_plot_data(engine)
+    load_numeric_data(engine)
     yield engine
     engine.dispose()
 
@@ -224,11 +212,8 @@
     engine = create_engine(_get_database_url("duckDB"))
     # Load taxi_data
     load_taxi_data(engine)
-<<<<<<< HEAD
-    load_plot_data(engine)
-=======
-    load_numeric_data(engine)
->>>>>>> 84c29962
+    load_plot_data(engine)
+    load_numeric_data(engine)
     yield engine
     engine.dispose()
 
