import shutil
from matplotlib import pyplot as plt
import pytest
import warnings
from sql.telemetry import telemetry
from unittest.mock import ANY, Mock
import math

ALL_DATABASES = [
    "ip_with_postgreSQL",
    "ip_with_mySQL",
    "ip_with_mariaDB",
    "ip_with_SQLite",
    "ip_with_duckDB",
    "ip_with_MSSQL",
]


@pytest.fixture(autouse=True)
def run_around_tests(tmpdir_factory):
    # Create tmp folder
    my_tmpdir = tmpdir_factory.mktemp("tmp")
    yield my_tmpdir
    # Destory tmp folder
    shutil.rmtree(str(my_tmpdir))


@pytest.fixture
def mock_log_api(monkeypatch):
    mock_log_api = Mock()
    monkeypatch.setattr(telemetry, "log_api", mock_log_api)
    yield mock_log_api


# Query
@pytest.mark.parametrize(
    "ip_with_dynamic_db, expected",
    [
        ("ip_with_postgreSQL", 3),
        ("ip_with_mySQL", 3),
        ("ip_with_mariaDB", 3),
        ("ip_with_SQLite", 3),
        ("ip_with_duckDB", 3),
        ("ip_with_Snowflake", 3),
    ],
)
def test_query_count(ip_with_dynamic_db, expected, request, test_table_name_dict):
    ip_with_dynamic_db = request.getfixturevalue(ip_with_dynamic_db)
    out = ip_with_dynamic_db.run_line_magic(
        "sql", f"SELECT * FROM {test_table_name_dict['taxi']} LIMIT 3"
    )

    # Test query with --with & --save
    ip_with_dynamic_db.run_cell(
        f"%sql --save taxi_subset --no-execute SELECT * FROM\
          {test_table_name_dict['taxi']} LIMIT 3"
    )
    out_query_with_save_arg = ip_with_dynamic_db.run_cell(
        "%sql --with taxi_subset SELECT * FROM taxi_subset"
    )

    assert len(out) == expected
    assert len(out_query_with_save_arg.result) == expected


# Create
@pytest.mark.parametrize(
    "ip_with_dynamic_db, expected, limit",
    [
        ("ip_with_postgreSQL", 15, 15),
        ("ip_with_mySQL", 15, 15),
        ("ip_with_mariaDB", 15, 15),
        ("ip_with_SQLite", 15, 15),
        ("ip_with_duckDB", 15, 15),
        # Snowflake doesn't support index, skip that
    ],
)
def test_create_table_with_indexed_df(
    ip_with_dynamic_db, expected, limit, request, test_table_name_dict
):
    ip_with_dynamic_db = request.getfixturevalue(ip_with_dynamic_db)
    # Clean up

    ip_with_dynamic_db.run_cell(
        f"%sql DROP TABLE {test_table_name_dict['new_table_from_df']}"
    )
    # Prepare DF
    ip_with_dynamic_db.run_cell(
        f"results = %sql SELECT * FROM {test_table_name_dict['taxi']}\
          LIMIT {limit}"
    )
    # Prepare expected df
    expected_df = ip_with_dynamic_db.run_cell(
        f"%sql SELECT * FROM {test_table_name_dict['taxi']}\
          LIMIT {limit}"
    )
    ip_with_dynamic_db.run_cell(
        f"{test_table_name_dict['new_table_from_df']} = results.DataFrame()"
    )
    # Create table from DF
    persist_out = ip_with_dynamic_db.run_cell(
        f"%sql --persist {test_table_name_dict['new_table_from_df']}"
    )
    out_df = ip_with_dynamic_db.run_cell(
        f"%sql SELECT * FROM {test_table_name_dict['new_table_from_df']}"
    )
    assert persist_out.error_in_exec is None and out_df.error_in_exec is None
    assert len(out_df.result) == expected
    assert expected_df.result.DataFrame().equals(
        out_df.result.DataFrame().loc[:, out_df.result.DataFrame().columns != "level_0"]
    )


# Connection
def get_connection_count(ip_with_dynamic_db):
    out = ip_with_dynamic_db.run_line_magic("sql", "-l")
    print("Current connections:", out)
    connections_count = len(out)
    return connections_count


# Test - Number of active connection
@pytest.mark.parametrize(
    "ip_with_dynamic_db, expected",
    [
        ("ip_with_postgreSQL", 1),
        ("ip_with_mySQL", 1),
        ("ip_with_mariaDB", 1),
        ("ip_with_SQLite", 1),
        ("ip_with_duckDB", 1),
        ("ip_with_MSSQL", 1),
        ("ip_with_Snowflake", 1),
    ],
)
def test_active_connection_number(ip_with_dynamic_db, expected, request):
    ip_with_dynamic_db = request.getfixturevalue(ip_with_dynamic_db)
    assert get_connection_count(ip_with_dynamic_db) == expected


@pytest.mark.parametrize(
    "ip_with_dynamic_db, config_key",
    [
        ("ip_with_postgreSQL", "postgreSQL"),
        ("ip_with_mySQL", "mySQL"),
        ("ip_with_mariaDB", "mariaDB"),
        ("ip_with_SQLite", "SQLite"),
        ("ip_with_duckDB", "duckDB"),
        ("ip_with_MSSQL", "MSSQL"),
        ("ip_with_Snowflake", "Snowflake"),
    ],
)
def test_close_and_connect(
    ip_with_dynamic_db, config_key, request, get_database_config_helper
):
    ip_with_dynamic_db = request.getfixturevalue(ip_with_dynamic_db)

    conn_alias = get_database_config_helper.get_database_config(config_key)["alias"]
    database_url = get_database_config_helper.get_database_url(config_key)
    # Disconnect
    ip_with_dynamic_db.run_cell("%sql -x " + conn_alias)
    assert get_connection_count(ip_with_dynamic_db) == 0
    # Connect, also check there is no error on re-connecting
    with warnings.catch_warnings():
        warnings.simplefilter("error")
        ip_with_dynamic_db.run_cell("%sql " + database_url + " --alias " + conn_alias)

    assert get_connection_count(ip_with_dynamic_db) == 1


# Telemetry
# Test - Number of active connection
@pytest.mark.parametrize(
    "ip_with_dynamic_db, expected_dialect, expected_driver",
    [
        ("ip_with_postgreSQL", "postgresql", "psycopg2"),
        ("ip_with_mySQL", "mysql", "pymysql"),
        ("ip_with_mariaDB", "mysql", "pymysql"),
        ("ip_with_SQLite", "sqlite", "pysqlite"),
        ("ip_with_duckDB", "duckdb", "duckdb_engine"),
        ("ip_with_MSSQL", "mssql", "pyodbc"),
        ("ip_with_Snowflake", "snowflake", "snowflake"),
    ],
)
def test_telemetry_execute_command_has_connection_info(
    ip_with_dynamic_db, expected_dialect, expected_driver, mock_log_api, request
):
    ip_with_dynamic_db = request.getfixturevalue(ip_with_dynamic_db)

    mock_log_api.assert_called_with(
        action="jupysql-execute-success",
        total_runtime=ANY,
        metadata={
            "argv": ANY,
            "connection_info": {
                "dialect": expected_dialect,
                "driver": expected_driver,
                "server_version_info": ANY,
            },
        },
    )


@pytest.mark.parametrize(
    "cell",
    [
        (
            "%sqlplot histogram --with plot_something_subset --table\
              plot_something_subset --column x"
        ),
        (
            "%sqlplot hist --with plot_something_subset --table\
              plot_something_subset --column x"
        ),
        (
            "%sqlplot histogram --with plot_something_subset --table\
              plot_something_subset --column x --bins 10"
        ),
    ],
    ids=[
        "histogram",
        "hist",
        "histogram-bins",
    ],
)
@pytest.mark.parametrize(
    "ip_with_dynamic_db",
    [
        ("ip_with_postgreSQL"),
        ("ip_with_mySQL"),
        ("ip_with_mariaDB"),
        ("ip_with_SQLite"),
        ("ip_with_duckDB"),
        pytest.param(
<<<<<<< HEAD
            "ip_with_Snowflake",
            marks=pytest.mark.xfail(
                reason="Something wrong with sqlplot histogram in snowflake"
            ),
=======
            "ip_with_MSSQL",
            marks=pytest.mark.xfail(reason="sqlglot does not support SQL server"),
>>>>>>> dc034e95
        ),
    ],
)
def test_sqlplot_histogram(ip_with_dynamic_db, cell, request, test_table_name_dict):
    # clean current Axes
    ip_with_dynamic_db = request.getfixturevalue(ip_with_dynamic_db)
    plt.cla()

    ip_with_dynamic_db.run_cell(
        f"%sql --save plot_something_subset\
         --no-execute SELECT * from {test_table_name_dict['plot_something']} LIMIT 3"
    )
    out = ip_with_dynamic_db.run_cell(cell)

    assert type(out.result).__name__ in {"Axes", "AxesSubplot"}


BOX_PLOT_FAIL_REASON = (
    "Known issue, the SQL engine must support percentile_disc() SQL clause"
)


@pytest.mark.parametrize(
    "cell",
    [
        "%sqlplot boxplot --with plot_something_subset \
        --table plot_something_subset --column x",
        "%sqlplot box --with plot_something_subset \
        --table plot_something_subset --column x",
        "%sqlplot boxplot --with plot_something_subset \
        --table plot_something_subset --column x --orient h",
        "%sqlplot boxplot --with plot_something_subset \
        --table plot_something_subset --column x",
    ],
    ids=[
        "boxplot",
        "box",
        "boxplot-with-horizontal",
        "boxplot-with",
    ],
)
@pytest.mark.parametrize(
    "ip_with_dynamic_db",
    [
        pytest.param("ip_with_postgreSQL"),
        pytest.param("ip_with_duckDB"),
        pytest.param(
            "ip_with_mySQL", marks=pytest.mark.xfail(reason=BOX_PLOT_FAIL_REASON)
        ),
        pytest.param(
            "ip_with_mariaDB", marks=pytest.mark.xfail(reason=BOX_PLOT_FAIL_REASON)
        ),
        pytest.param(
            "ip_with_SQLite", marks=pytest.mark.xfail(reason=BOX_PLOT_FAIL_REASON)
        ),
        pytest.param(
            "ip_with_Snowflake",
            marks=pytest.mark.xfail(
                reason="Something wrong with sqlplot boxplot in snowflake"
            ),
        ),
    ],
)
def test_sqlplot_boxplot(ip_with_dynamic_db, cell, request, test_table_name_dict):
    # clean current Axes
    ip_with_dynamic_db = request.getfixturevalue(ip_with_dynamic_db)
    plt.cla()
    ip_with_dynamic_db.run_cell(
        f"%sql --save plot_something_subset --no-execute\
          SELECT * from {test_table_name_dict['plot_something']} LIMIT 3"
    )

    out = ip_with_dynamic_db.run_cell(cell)

    assert type(out.result).__name__ in {"Axes", "AxesSubplot"}


<<<<<<< HEAD
@pytest.mark.parametrize(
    "ip_with_dynamic_db",
    [
        ("ip_with_postgreSQL"),
        ("ip_with_mySQL"),
        ("ip_with_mariaDB"),
        ("ip_with_SQLite"),
        ("ip_with_duckDB"),
        ("ip_with_MSSQL"),
        ("ip_with_Snowflake"),
    ],
)
def test_sql_cmd_magic_uno(ip_with_dynamic_db, request, test_table_name_dict):
=======
@pytest.mark.parametrize("ip_with_dynamic_db", ALL_DATABASES)
def test_sql_cmd_magic_uno(ip_with_dynamic_db, request):
>>>>>>> dc034e95
    ip_with_dynamic_db = request.getfixturevalue(ip_with_dynamic_db)

    result = ip_with_dynamic_db.run_cell(
        f"%sqlcmd test --table {test_table_name_dict['numbers']}\
              --column numbers_elements --less-than 5 --greater 1"
    ).result

    assert len(result) == 2
    assert "less_than" in result.keys()
    assert "greater" in result.keys()


<<<<<<< HEAD
@pytest.mark.parametrize(
    "ip_with_dynamic_db",
    [
        ("ip_with_postgreSQL"),
        ("ip_with_mySQL"),
        ("ip_with_mariaDB"),
        ("ip_with_SQLite"),
        ("ip_with_duckDB"),
        ("ip_with_MSSQL"),
        pytest.param(
            "ip_with_Snowflake",
            marks=pytest.mark.xfail(
                reason="Something wrong with test_sql_cmd_magic_dos in snowflake"
            ),
        ),
    ],
)
def test_sql_cmd_magic_dos(ip_with_dynamic_db, request, test_table_name_dict):
=======
@pytest.mark.parametrize("ip_with_dynamic_db", ALL_DATABASES)
def test_sql_cmd_magic_dos(ip_with_dynamic_db, request):
>>>>>>> dc034e95
    ip_with_dynamic_db = request.getfixturevalue(ip_with_dynamic_db)

    result = ip_with_dynamic_db.run_cell(
        f"%sqlcmd test --table {test_table_name_dict['numbers']}\
          --column numbers_elements"
        " --greater-or-equal 3"
    ).result

    assert len(result) == 1
    assert "greater_or_equal" in result.keys()
    assert list(result["greater_or_equal"]) == [2, 3]


@pytest.mark.parametrize(
    "ip_with_dynamic_db, table, table_columns, expected",
    [
        (
            "ip_with_postgreSQL",
            "taxi",
            ["index", "taxi_driver_name"],
            {
                "count": [45, 45],
                "mean": [22.0, math.nan],
                "min": [0, "Eric Ken"],
                "max": [44, "Kevin Kelly"],
                "unique": [45, 3],
                "freq": [1, 15],
                "top": [0, "Eric Ken"],
                "std": ["1.299e+01", math.nan],
                "25%": [11.0, math.nan],
                "50%": [22.0, math.nan],
                "75%": [33.0, math.nan],
            },
        ),
        pytest.param(
            "ip_with_mySQL",
            "taxi",
            ["taxi_driver_name"],
            {
                "count": [45],
                "mean": [0.0],
                "min": ["Eric Ken"],
                "max": ["Kevin Kelly"],
                "unique": [3],
                "freq": [15],
                "top": ["Kevin Kelly"],
            },
            marks=pytest.mark.xfail(
                reason="Need to get column names from table with a different query"
            ),
        ),
        pytest.param(
            "ip_with_mariaDB",
            "taxi",
            ["taxi_driver_name"],
            {
                "count": [45],
                "mean": [0.0],
                "min": ["Eric Ken"],
                "max": ["Kevin Kelly"],
                "unique": [3],
                "freq": [15],
                "top": ["Kevin Kelly"],
            },
            marks=pytest.mark.xfail(
                reason="Need to get column names from table with a different query"
            ),
        ),
        (
            "ip_with_SQLite",
            "taxi",
            ["taxi_driver_name"],
            {
                "count": [45],
                "mean": [0.0],
                "min": ["Eric Ken"],
                "max": ["Kevin Kelly"],
                "unique": [3],
                "freq": [15],
                "top": ["Kevin Kelly"],
            },
        ),
        (
            "ip_with_duckDB",
            "taxi",
            ["index", "taxi_driver_name"],
            {
                "count": [45, 45],
                "mean": [22.0, math.nan],
                "min": [0, "Eric Ken"],
                "max": [44, "Kevin Kelly"],
                "unique": [45, 3],
                "freq": [1, 15],
                "top": [0, "Eric Ken"],
                "std": ["1.299e+01", math.nan],
                "25%": [11.0, math.nan],
                "50%": [22.0, math.nan],
                "75%": [33.0, math.nan],
            },
        ),
        (
            "ip_with_MSSQL",
            "taxi",
            ["taxi_driver_name"],
            {"unique": [3], "min": ["Eric Ken"], "max": ["Kevin Kelly"], "count": [45]},
        ),
        pytest.param(
            "ip_with_Snowflake",
            "taxi",
            ["taxi_driver_name"],
            {},
            marks=pytest.mark.xfail(
                reason="Something wrong with test_profile_query in snowflake"
            ),
        ),
    ],
)
def test_profile_query(
    request, ip_with_dynamic_db, table, table_columns, expected, test_table_name_dict
):
    ip_with_dynamic_db = request.getfixturevalue(ip_with_dynamic_db)

    out = ip_with_dynamic_db.run_cell(
        f"""
        %sqlcmd profile --table "{test_table_name_dict[table]}"
        """
    ).result

    stats_table = out._table

    assert len(stats_table.rows) == len(expected)

    for row in stats_table:
        criteria = row.get_string(fields=[" "], border=False).strip()

        for i, column in enumerate(table_columns):
            cell_value = row.get_string(
                fields=[column], border=False, header=False
            ).strip()

            assert criteria in expected
            assert cell_value == str(expected[criteria][i])


@pytest.mark.parametrize(
    "cell",
    [
        "%sqlcmd tables",
        "%sqlcmd columns --table numbers",
    ],
)
@pytest.mark.parametrize("ip_with_dynamic_db", ALL_DATABASES)
def test_sqlcmd_tables_columns(ip_with_dynamic_db, cell, request):
    ip_with_dynamic_db = request.getfixturevalue(ip_with_dynamic_db)
    out = ip_with_dynamic_db.run_cell(cell)
    assert out.result


@pytest.mark.parametrize(
    "cell",
    [
        "%%sql\nSELECT * FROM numbers WHERE 0=1",
        "%%sql --with subset\nSELECT * FROM subset WHERE 0=1",
        "%%sql\nSELECT *\n-- %one $another\nFROM numbers WHERE 0=1",
    ],
    ids=[
        "simple-query",
        "cte",
        "interpolation-like-comment",
    ],
)
@pytest.mark.parametrize("ip_with_dynamic_db", ALL_DATABASES)
def test_sql_query(ip_with_dynamic_db, cell, request):
    ip_with_dynamic_db = request.getfixturevalue(ip_with_dynamic_db)
    ip_with_dynamic_db.run_cell(
        """%%sql --save subset --no-execute
SELECT * FROM numbers WHERE 1=0
"""
    )
    out = ip_with_dynamic_db.run_cell(cell)
    assert out.error_in_exec is None<|MERGE_RESOLUTION|>--- conflicted
+++ resolved
@@ -13,6 +13,7 @@
     "ip_with_SQLite",
     "ip_with_duckDB",
     "ip_with_MSSQL",
+    "ip_with_Snowflake",
 ]
 
 
@@ -231,15 +232,14 @@
         ("ip_with_SQLite"),
         ("ip_with_duckDB"),
         pytest.param(
-<<<<<<< HEAD
+            "ip_with_MSSQL",
+            marks=pytest.mark.xfail(reason="sqlglot does not support SQL server"),
+        ),
+        pytest.param(
             "ip_with_Snowflake",
             marks=pytest.mark.xfail(
                 reason="Something wrong with sqlplot histogram in snowflake"
             ),
-=======
-            "ip_with_MSSQL",
-            marks=pytest.mark.xfail(reason="sqlglot does not support SQL server"),
->>>>>>> dc034e95
         ),
     ],
 )
@@ -317,24 +317,8 @@
     assert type(out.result).__name__ in {"Axes", "AxesSubplot"}
 
 
-<<<<<<< HEAD
-@pytest.mark.parametrize(
-    "ip_with_dynamic_db",
-    [
-        ("ip_with_postgreSQL"),
-        ("ip_with_mySQL"),
-        ("ip_with_mariaDB"),
-        ("ip_with_SQLite"),
-        ("ip_with_duckDB"),
-        ("ip_with_MSSQL"),
-        ("ip_with_Snowflake"),
-    ],
-)
+@pytest.mark.parametrize("ip_with_dynamic_db", ALL_DATABASES)
 def test_sql_cmd_magic_uno(ip_with_dynamic_db, request, test_table_name_dict):
-=======
-@pytest.mark.parametrize("ip_with_dynamic_db", ALL_DATABASES)
-def test_sql_cmd_magic_uno(ip_with_dynamic_db, request):
->>>>>>> dc034e95
     ip_with_dynamic_db = request.getfixturevalue(ip_with_dynamic_db)
 
     result = ip_with_dynamic_db.run_cell(
@@ -347,29 +331,8 @@
     assert "greater" in result.keys()
 
 
-<<<<<<< HEAD
-@pytest.mark.parametrize(
-    "ip_with_dynamic_db",
-    [
-        ("ip_with_postgreSQL"),
-        ("ip_with_mySQL"),
-        ("ip_with_mariaDB"),
-        ("ip_with_SQLite"),
-        ("ip_with_duckDB"),
-        ("ip_with_MSSQL"),
-        pytest.param(
-            "ip_with_Snowflake",
-            marks=pytest.mark.xfail(
-                reason="Something wrong with test_sql_cmd_magic_dos in snowflake"
-            ),
-        ),
-    ],
-)
+@pytest.mark.parametrize("ip_with_dynamic_db", ALL_DATABASES)
 def test_sql_cmd_magic_dos(ip_with_dynamic_db, request, test_table_name_dict):
-=======
-@pytest.mark.parametrize("ip_with_dynamic_db", ALL_DATABASES)
-def test_sql_cmd_magic_dos(ip_with_dynamic_db, request):
->>>>>>> dc034e95
     ip_with_dynamic_db = request.getfixturevalue(ip_with_dynamic_db)
 
     result = ip_with_dynamic_db.run_cell(
