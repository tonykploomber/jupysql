# CHANGELOG

## 0.7.1dev
* [Doc] Algolia search added (#64)
* [Fix] Fix `%sqlcmd columns` in MySQL and MariaDB
* [Doc] Updating connecting guide (by @DaveOkpare) (#56)

* [Feature] Upgrades SQLAlchemy version to 2

<<<<<<< HEAD
* [Feature] Improve boxplot performance [#152]
=======
* [Fix] `%sqlcmd --test` improved, changes in logic and addition of user guide (#275)

>>>>>>> 2aad8bee
## 0.7.0 (2023-04-05)

JupySQL is now available via `conda install jupysql -c conda-forge`. Thanks, [@sterlinm](https://github.com/sterlinm)!

* [API Change] Deprecates old SQL parametrization: `$var`, `:var`, and `{var}` in favor of `{{var}}`
* [Feature] Adds `%sqlcmd profile` ([#66](https://github.com/ploomber/jupysql/issues/66))
* [Feature] Adds `%sqlcmd test` to run tests on tables
* [Feature] Adds `--interact` argument to `%%sql` to enable interactivity in parametrized SQL queries ([#293](https://github.com/ploomber/jupysql/issues/293))
* [Feature] Results parse HTTP URLs to make them clickable ([#230](https://github.com/ploomber/jupysql/issues/230))
* [Feature] Adds `ggplot` plotting API (histogram and boxplot)
* [Feature] Adds `%%config SqlMagic.polars_dataframe_kwargs = {...}` (by [@jorisroovers](https://github.com/jorisroovers))
* [Feature] Adding `sqlglot` to better support SQL dialects in some internal SQL queries
* [Fix] Clearer error when using bad table/schema name with `%sqlcmd` and `%sqlplot` ([#155](https://github.com/ploomber/jupysql/issues/155))
* [Fix] Fix `%sqlcmd` exception handling ([#262](https://github.com/ploomber/jupysql/issues/262))
* [Fix] `--save` + `--with` double quotes syntax error in MySQL ([#145](https://github.com/ploomber/jupysql/issues/145))
* [Fix] Clearer error when using `--with` with snippets that do not exist ([#257](https://github.com/ploomber/jupysql/issues/257))
* [Fix] Pytds now automatically compatible
* [Fix] Jupysql with autopolars crashes when schema cannot be inferred from the first 100 rows (by [@jorisroovers](https://github.com/jorisroovers)) ([#312](https://github.com/ploomber/jupysql/issues/312))
* [Fix] Fix problem where a `%name` in a query (even if commented) would be interpreted as a query parameter ([#362](https://github.com/ploomber/jupysql/issues/362))
* [Fix] Better support for MySQL and MariaDB (generating internal SQL queries with backticks instead of double quotes)
* [Doc] Tutorial on ETLs via Jupysql and Github actions
* [Doc] SQL keywords autocompletion
* [Doc] Included schema and dataspec into `%sqlrender` API reference

## 0.6.6 (2023-03-16)

* [Fix] Pinning SQLAlchemy 1.x

## 0.6.5 (2023-03-15)

* [Feature] Displaying warning when passing a identifier with hyphens to `--save` or `--with`
* [Fix] Addresses enable AUTOCOMMIT config issue in PostgreSQL ([#90](https://github.com/ploomber/jupysql/issues/90))
* [Doc] User guide on querying Github API with DuckDB and JupySQL

## 0.6.4 (2023-03-12)

**Note:** This release has been yanked due to an error when using it with SQLAlchemy 2

* [Fix] Adds support for SQL Alchemy 2.0
* [Doc] Summary section on jupysql vs ipython-sql

## 0.6.3 (2023-03-06)

* [Fix] Displaying variable substitution warning only when the variable to expand exists in the user's namespace

## 0.6.2 (2023-03-05)

* [Fix] Deprecation warning incorrectly displayed [#213](https://github.com/ploomber/jupysql/issues/213)

## 0.6.1 (2023-03-02)

* [Feature] Support new variable substitution using `{{variable}}` format ([#137](https://github.com/ploomber/jupysql/pull/137))
* [Fix] Adds support for newer versions of prettytable

## 0.6.0 (2023-02-27)

* [API Change] Drops support for old versions of IPython (removed imports from `IPython.utils.traitlets`)
* [Feature] Adds `%%config SqlMagic.autopolars = True` ([#138](https://github.com/ploomber/jupysql/issues/138))

## 0.5.6 (2023-02-16)

* [Feature] Shows missing driver package suggestion message ([#124](https://github.com/ploomber/jupysql/issues/124))

## 0.5.5 (2023-02-08)

* [Fix] Clearer error message on connection failure ([#120](https://github.com/ploomber/jupysql/issues/120))
* [Doc] Adds tutorial on querying JSON data

## 0.5.4 (2023-02-06)

* [Feature] Adds `%jupysql`/`%%jupysql` as alias for `%sql`/`%%sql`
* [Fix] Adds community link to `ValueError` and `TypeError`

## 0.5.3 (2023-01-31)

* [Feature] Adds `%sqlcmd tables` ([#76](https://github.com/ploomber/jupysql/issues/76))
* [Feature] Adds `%sqlcmd columns` ([#76](https://github.com/ploomber/jupysql/issues/76))
* [Fix] `setup.py` fix due to change in setuptools 67.0.0

## 0.5.2 (2023-01-03)

* Adds example for connecting to a SQLite database with spaces ([#35](https://github.com/ploomber/jupysql/issues/35))
* Documents how to securely pass credentials ([#40](https://github.com/ploomber/jupysql/issues/40))
* Adds `-a/--alias` option to name connections for easier management ([#59](https://github.com/ploomber/jupysql/issues/59))
* Adds `%sqlplot` for plotting histograms and boxplots
* Adds missing documentation for the Python API
* Several improvements to the `sql.plot` module
* Removes `six` as dependency (drops Python 2 support)

## 0.5.1 (2022-12-26)

* Allow to connect to databases with an existing `sqlalchemy.engine.Engine` object

## 0.5 (2022-12-24)

* `ResultSet.plot()`, `ResultSet.bar()`, and `ResultSet.pie()` return `matplotlib.Axes` objects

## 0.4.7 (2022-12-23)

* Assigns a variable without displaying an output message ([#13](https://github.com/ploomber/jupysql/issues/13))

## 0.4.6 (2022-08-30)

* Updates telemetry key

## 0.4.5 (2022-08-13)

* Adds anonymous telemetry

## 0.4.4 (2022-08-06)

* Adds `plot` module (boxplot and histogram)

## 0.4.3 (2022-08-04)

* Adds `--save`, `--with`, and `%sqlrender` for SQL composition ([#1](https://github.com/ploomber/jupysql/issues/1))

## 0.4.2 (2022-07-26)

*First version release by Ploomber*

* Adds `--no-index` option to `--persist` data frames without the index

## 0.4.1

* Fixed .rst file location in MANIFEST.in
* Parse SQL comments in first line
* Bugfixes for DSN, `--close`, others

## 0.4.0

* Changed most non-SQL commands to argparse arguments (thanks pik)
* User can specify a creator for connections (thanks pik)
* Bogus pseudo-SQL command `PERSIST` removed, replaced with `--persist` arg
* Turn off echo of connection information with `displaycon` in config
* Consistent support for {} variables (thanks Lucas)

## 0.3.9

* Restored Python 2 compatibility (thanks tokenmathguy)
* Fix truth value of DataFrame error (thanks michael-erasmus)
* `<<` operator (thanks xiaochuanyu)
* added README example (thanks tanhuil)
* bugfix in executing column_local_vars (thanks tebeka)
* pgspecial installation optional (thanks jstoebel and arjoe)
* conceal passwords in connection strings (thanks jstoebel)

## 0.3.8

* Stop warnings for deprecated use of IPython 3 traitlets in IPython 4 (thanks graphaelli; also stonebig, aebrahim, mccahill)
* README update for keeping connection info private, from eshilts

## 0.3.7.1

* Avoid "connection busy" error for SQL Server (thanks Andrés Celis)

## 0.3.7

* New `column_local_vars` config option submitted by darikg
* Avoid contaminating user namespace from locals (thanks alope107)

## 0.3.6

* Fixed issue number 30, commit failures for sqlite (thanks stonebig, jandot)

## 0.3.5

* Indentations visible in HTML cells
* COMMIT each SQL statement immediately - prevent locks

## 0.3.4

* PERSIST pseudo-SQL command added

## 0.3.3

* Python 3 compatibility restored
* DSN access supported (thanks Berton Earnshaw)

## 0.3.2

* `.csv(filename=None)` method added to result sets

## 0.3.1

* Reporting of number of rows affected configurable with `feedback`

* Local variables usable as SQL bind variables

## 0.3.0

*Release date: 13-Oct-2013*

* displaylimit config parameter
* reports number of rows affected by each query
* test suite working again
* dict-style access for result sets by primary key

## 0.2.3

*Release date: 20-Sep-2013*

* Contributions from Olivier Le Thanh Duong:

  - SQL errors reported without internal IPython error stack

  - Proper handling of configuration


* Added .DataFrame(), .pie(), .plot(), and .bar() methods to
  result sets

## 0.2.2.1

*Release date: 01-Aug-2013*

Deleted Plugin import left behind in 0.2.2

## 0.2.2

*Release date: 30-July-2013*

Converted from an IPython Plugin to an Extension for 1.0 compatibility

## 0.2.1

*Release date: 15-June-2013*

* Recognize socket connection strings

* Bugfix - issue 4 (remember existing connections by case)

## 0.2.0

*Release date: 30-May-2013*

* Accept bind variables (Thanks Mike Wilson!)

## 0.1.2

*Release date: 29-Mar-2013*

* Python 3 compatibility

* use prettyprint package

* allow multiple SQL per cell

## 0.1.1

*Release date: 29-Mar-2013*

* Release to PyPI

* Results returned as lists

* print(_) to get table form in text console

* set autolimit and text wrap in configuration

## 0.1

*Release date: 21-Mar-2013*

* Initial release<|MERGE_RESOLUTION|>--- conflicted
+++ resolved
@@ -4,15 +4,10 @@
 * [Doc] Algolia search added (#64)
 * [Fix] Fix `%sqlcmd columns` in MySQL and MariaDB
 * [Doc] Updating connecting guide (by @DaveOkpare) (#56)
-
 * [Feature] Upgrades SQLAlchemy version to 2
-
-<<<<<<< HEAD
 * [Feature] Improve boxplot performance [#152]
-=======
 * [Fix] `%sqlcmd --test` improved, changes in logic and addition of user guide (#275)
 
->>>>>>> 2aad8bee
 ## 0.7.0 (2023-04-05)
 
 JupySQL is now available via `conda install jupysql -c conda-forge`. Thanks, [@sterlinm](https://github.com/sterlinm)!
