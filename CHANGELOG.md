--- conflicted
+++ resolved
@@ -3,11 +3,8 @@
 ## 0.7.0dev
 
 * [API Change] Deprecates old SQL parametrization: `$var`, `:var`, and `{var}` in favor of `{{var}}`
-<<<<<<< HEAD
 * [Fix] `--save` + `--with` double quotes syntax error in MySQL ([#145](https://github.com/ploomber/jupysql/issues/145))
-=======
 * [Feature] Adds sql magic test to list of possible magics to test datasets
->>>>>>> 84c29962
 
 ## 0.6.6 (2023-03-16)
 
