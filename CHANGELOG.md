--- conflicted
+++ resolved
@@ -1,16 +1,12 @@
 # CHANGELOG
 
 ## 0.7.5dev
-<<<<<<< HEAD
-* [Feature] Using native DuckDB `.df()` method when using `autopandas` 
-* [Feature] Adds `--persist-replace` argument (#440)
-=======
 * [Feature] Using native DuckDB `.df()` method when using `autopandas`
->>>>>>> f827fcf1
 * [Doc] documenting `%sqlcmd tables`/`%sqlcmd columns`
 * [Feature] Better error messages when function used in plotting API unsupported by DB driver (#159)
 * [Fix] Fix the default value of %config SqlMagic.displaylimit to 10 (#462)
 * [Feature] Detailed error messages when syntax error in SQL query, postgres connection password missing or inaccessible, invalid DuckDB connection string (#229)
+* [Feature] Adds `--persist-replace` argument (#440)
 
 
 ## 0.7.4 (2023-04-28)
