# CHANGELOG

## 0.7.2dev
* [Feature] Support for DB API 2.0 drivers (#350)
* [Feature] Improve boxplot performance (#152)
* [Fix] Modifies some errors so only the error message is displayed (and traceback is hidden) (#407)
* [Doc] Add QuestDB tutorial (#350)
* [Fix] Fixes `%sqlcmd plot` when `--table` or `--column` have spaces (#409)

<<<<<<< HEAD
* [Feature] Add sticky first column styling to sqlcmd profile command
* [Feature] Improve boxplot performance [#152]
=======
>>>>>>> fcc74b0f
## 0.7.1 (2023-04-19)

* [Feature] Upgrades SQLAlchemy version to 2
* [Fix] Fix `%sqlcmd columns` in MySQL and MariaDB
* [Fix] `%sqlcmd --test` improved, changes in logic and addition of user guide ([#275](https://github.com/ploomber/jupysql/issues/275))
* [Doc] Algolia search added ([#64](https://github.com/ploomber/jupysql/issues/64))
* [Doc] Updating connecting guide (by [@DaveOkpare](https://github.com/DaveOkpare)) ([#56](https://github.com/ploomber/jupysql/issues/56))

## 0.7.0 (2023-04-05)

JupySQL is now available via `conda install jupysql -c conda-forge`. Thanks, [@sterlinm](https://github.com/sterlinm)!

* [API Change] Deprecates old SQL parametrization: `$var`, `:var`, and `{var}` in favor of `{{var}}`
* [Feature] Adds `%sqlcmd profile` ([#66](https://github.com/ploomber/jupysql/issues/66))
* [Feature] Adds `%sqlcmd test` to run tests on tables
* [Feature] Adds `--interact` argument to `%%sql` to enable interactivity in parametrized SQL queries ([#293](https://github.com/ploomber/jupysql/issues/293))
* [Feature] Results parse HTTP URLs to make them clickable ([#230](https://github.com/ploomber/jupysql/issues/230))
* [Feature] Adds `ggplot` plotting API (histogram and boxplot)
* [Feature] Adds `%%config SqlMagic.polars_dataframe_kwargs = {...}` (by [@jorisroovers](https://github.com/jorisroovers))
* [Feature] Adding `sqlglot` to better support SQL dialects in some internal SQL queries
* [Fix] Clearer error when using bad table/schema name with `%sqlcmd` and `%sqlplot` ([#155](https://github.com/ploomber/jupysql/issues/155))
* [Fix] Fix `%sqlcmd` exception handling ([#262](https://github.com/ploomber/jupysql/issues/262))
* [Fix] `--save` + `--with` double quotes syntax error in MySQL ([#145](https://github.com/ploomber/jupysql/issues/145))
* [Fix] Clearer error when using `--with` with snippets that do not exist ([#257](https://github.com/ploomber/jupysql/issues/257))
* [Fix] Pytds now automatically compatible
* [Fix] Jupysql with autopolars crashes when schema cannot be inferred from the first 100 rows (by [@jorisroovers](https://github.com/jorisroovers)) ([#312](https://github.com/ploomber/jupysql/issues/312))
* [Fix] Fix problem where a `%name` in a query (even if commented) would be interpreted as a query parameter ([#362](https://github.com/ploomber/jupysql/issues/362))
* [Fix] Better support for MySQL and MariaDB (generating internal SQL queries with backticks instead of double quotes)
* [Doc] Tutorial on ETLs via Jupysql and Github actions
* [Doc] SQL keywords autocompletion
* [Doc] Included schema and dataspec into `%sqlrender` API reference

## 0.6.6 (2023-03-16)

* [Fix] Pinning SQLAlchemy 1.x

## 0.6.5 (2023-03-15)

* [Feature] Displaying warning when passing a identifier with hyphens to `--save` or `--with`
* [Fix] Addresses enable AUTOCOMMIT config issue in PostgreSQL ([#90](https://github.com/ploomber/jupysql/issues/90))
* [Doc] User guide on querying Github API with DuckDB and JupySQL

## 0.6.4 (2023-03-12)

**Note:** This release has been yanked due to an error when using it with SQLAlchemy 2

* [Fix] Adds support for SQL Alchemy 2.0
* [Doc] Summary section on jupysql vs ipython-sql

## 0.6.3 (2023-03-06)

* [Fix] Displaying variable substitution warning only when the variable to expand exists in the user's namespace

## 0.6.2 (2023-03-05)

* [Fix] Deprecation warning incorrectly displayed [#213](https://github.com/ploomber/jupysql/issues/213)

## 0.6.1 (2023-03-02)

* [Feature] Support new variable substitution using `{{variable}}` format ([#137](https://github.com/ploomber/jupysql/pull/137))
* [Fix] Adds support for newer versions of prettytable

## 0.6.0 (2023-02-27)

* [API Change] Drops support for old versions of IPython (removed imports from `IPython.utils.traitlets`)
* [Feature] Adds `%%config SqlMagic.autopolars = True` ([#138](https://github.com/ploomber/jupysql/issues/138))

## 0.5.6 (2023-02-16)

* [Feature] Shows missing driver package suggestion message ([#124](https://github.com/ploomber/jupysql/issues/124))

## 0.5.5 (2023-02-08)

* [Fix] Clearer error message on connection failure ([#120](https://github.com/ploomber/jupysql/issues/120))
* [Doc] Adds tutorial on querying JSON data

## 0.5.4 (2023-02-06)

* [Feature] Adds `%jupysql`/`%%jupysql` as alias for `%sql`/`%%sql`
* [Fix] Adds community link to `ValueError` and `TypeError`

## 0.5.3 (2023-01-31)

* [Feature] Adds `%sqlcmd tables` ([#76](https://github.com/ploomber/jupysql/issues/76))
* [Feature] Adds `%sqlcmd columns` ([#76](https://github.com/ploomber/jupysql/issues/76))
* [Fix] `setup.py` fix due to change in setuptools 67.0.0

## 0.5.2 (2023-01-03)

* Adds example for connecting to a SQLite database with spaces ([#35](https://github.com/ploomber/jupysql/issues/35))
* Documents how to securely pass credentials ([#40](https://github.com/ploomber/jupysql/issues/40))
* Adds `-a/--alias` option to name connections for easier management ([#59](https://github.com/ploomber/jupysql/issues/59))
* Adds `%sqlplot` for plotting histograms and boxplots
* Adds missing documentation for the Python API
* Several improvements to the `sql.plot` module
* Removes `six` as dependency (drops Python 2 support)

## 0.5.1 (2022-12-26)

* Allow to connect to databases with an existing `sqlalchemy.engine.Engine` object

## 0.5 (2022-12-24)

* `ResultSet.plot()`, `ResultSet.bar()`, and `ResultSet.pie()` return `matplotlib.Axes` objects

## 0.4.7 (2022-12-23)

* Assigns a variable without displaying an output message ([#13](https://github.com/ploomber/jupysql/issues/13))

## 0.4.6 (2022-08-30)

* Updates telemetry key

## 0.4.5 (2022-08-13)

* Adds anonymous telemetry

## 0.4.4 (2022-08-06)

* Adds `plot` module (boxplot and histogram)

## 0.4.3 (2022-08-04)

* Adds `--save`, `--with`, and `%sqlrender` for SQL composition ([#1](https://github.com/ploomber/jupysql/issues/1))

## 0.4.2 (2022-07-26)

*First version release by Ploomber*

* Adds `--no-index` option to `--persist` data frames without the index

## 0.4.1

* Fixed .rst file location in MANIFEST.in
* Parse SQL comments in first line
* Bugfixes for DSN, `--close`, others

## 0.4.0

* Changed most non-SQL commands to argparse arguments (thanks pik)
* User can specify a creator for connections (thanks pik)
* Bogus pseudo-SQL command `PERSIST` removed, replaced with `--persist` arg
* Turn off echo of connection information with `displaycon` in config
* Consistent support for {} variables (thanks Lucas)

## 0.3.9

* Restored Python 2 compatibility (thanks tokenmathguy)
* Fix truth value of DataFrame error (thanks michael-erasmus)
* `<<` operator (thanks xiaochuanyu)
* added README example (thanks tanhuil)
* bugfix in executing column_local_vars (thanks tebeka)
* pgspecial installation optional (thanks jstoebel and arjoe)
* conceal passwords in connection strings (thanks jstoebel)

## 0.3.8

* Stop warnings for deprecated use of IPython 3 traitlets in IPython 4 (thanks graphaelli; also stonebig, aebrahim, mccahill)
* README update for keeping connection info private, from eshilts

## 0.3.7.1

* Avoid "connection busy" error for SQL Server (thanks Andrés Celis)

## 0.3.7

* New `column_local_vars` config option submitted by darikg
* Avoid contaminating user namespace from locals (thanks alope107)

## 0.3.6

* Fixed issue number 30, commit failures for sqlite (thanks stonebig, jandot)

## 0.3.5

* Indentations visible in HTML cells
* COMMIT each SQL statement immediately - prevent locks

## 0.3.4

* PERSIST pseudo-SQL command added

## 0.3.3

* Python 3 compatibility restored
* DSN access supported (thanks Berton Earnshaw)

## 0.3.2

* `.csv(filename=None)` method added to result sets

## 0.3.1

* Reporting of number of rows affected configurable with `feedback`

* Local variables usable as SQL bind variables

## 0.3.0

*Release date: 13-Oct-2013*

* displaylimit config parameter
* reports number of rows affected by each query
* test suite working again
* dict-style access for result sets by primary key

## 0.2.3

*Release date: 20-Sep-2013*

* Contributions from Olivier Le Thanh Duong:

  - SQL errors reported without internal IPython error stack

  - Proper handling of configuration


* Added .DataFrame(), .pie(), .plot(), and .bar() methods to
  result sets

## 0.2.2.1

*Release date: 01-Aug-2013*

Deleted Plugin import left behind in 0.2.2

## 0.2.2

*Release date: 30-July-2013*

Converted from an IPython Plugin to an Extension for 1.0 compatibility

## 0.2.1

*Release date: 15-June-2013*

* Recognize socket connection strings

* Bugfix - issue 4 (remember existing connections by case)

## 0.2.0

*Release date: 30-May-2013*

* Accept bind variables (Thanks Mike Wilson!)

## 0.1.2

*Release date: 29-Mar-2013*

* Python 3 compatibility

* use prettyprint package

* allow multiple SQL per cell

## 0.1.1

*Release date: 29-Mar-2013*

* Release to PyPI

* Results returned as lists

* print(_) to get table form in text console

* set autolimit and text wrap in configuration

## 0.1

*Release date: 21-Mar-2013*

* Initial release<|MERGE_RESOLUTION|>--- conflicted
+++ resolved
@@ -6,12 +6,8 @@
 * [Fix] Modifies some errors so only the error message is displayed (and traceback is hidden) (#407)
 * [Doc] Add QuestDB tutorial (#350)
 * [Fix] Fixes `%sqlcmd plot` when `--table` or `--column` have spaces (#409)
-
-<<<<<<< HEAD
 * [Feature] Add sticky first column styling to sqlcmd profile command
 * [Feature] Improve boxplot performance [#152]
-=======
->>>>>>> fcc74b0f
 ## 0.7.1 (2023-04-19)
 
 * [Feature] Upgrades SQLAlchemy version to 2
