# CHANGELOG

## 0.7.6dev

<<<<<<< HEAD
* [Feature] Adds `--persist-replace` argument to replace existing tables when persisting data frames (#440)
=======
* [Feature] Support for printing capture variables using `=<<` syntax (by [@jorisroovers](https://github.com/jorisroovers))
>>>>>>> ee1e0ed2

## 0.7.5 (2023-05-24)

* [Feature] Using native DuckDB `.df()` method when using `autopandas`
* [Feature] Better error messages when function used in plotting API unsupported by DB driver ([#159](https://github.com/ploomber/jupysql/issues/159))
* [Feature] Detailed error messages when syntax error in SQL query, postgres connection password missing or inaccessible, invalid DuckDB connection string ([#229](https://github.com/ploomber/jupysql/issues/229))
* [Fix] Fix the default value of %config SqlMagic.displaylimit to 10 ([#462](https://github.com/ploomber/jupysql/issues/462))
* [Doc] documenting `%sqlcmd tables`/`%sqlcmd columns`

## 0.7.4 (2023-04-28)

No changes

## 0.7.3 (2023-04-28)

Never deployed due to a CI error

* [Fix] Fixing ipython version to 8.12.0 on python 3.8
* [Fix] Fix `--alias` when passing an existing engine
* [Doc] Tutorial on querying excel files with pandas and jupysql ([#423](https://github.com/ploomber/jupysql/pull/423))

## 0.7.2 (2023-04-25)

* [Feature] Support for DB API 2.0 drivers ([#350](https://github.com/ploomber/jupysql/issues/350))
* [Feature] Improve boxplot performance ([#152](https://github.com/ploomber/jupysql/issues/152))
* [Feature] Add sticky first column styling to sqlcmd profile command
* [Fix] Updates errors so only the error message is displayed (and traceback is hidden) ([#407](https://github.com/ploomber/jupysql/issues/407))
* [Fix] Fixes `%sqlcmd plot` when `--table` or `--column` have spaces ([#409](https://github.com/ploomber/jupysql/issues/409))
* [Doc] Add QuestDB tutorial ([#350](https://github.com/ploomber/jupysql/issues/350))

## 0.7.1 (2023-04-19)

* [Feature] Upgrades SQLAlchemy version to 2
* [Fix] Fix `%sqlcmd columns` in MySQL and MariaDB
* [Fix] `%sqlcmd --test` improved, changes in logic and addition of user guide ([#275](https://github.com/ploomber/jupysql/issues/275))
* [Doc] Algolia search added ([#64](https://github.com/ploomber/jupysql/issues/64))
* [Doc] Updating connecting guide (by [@DaveOkpare](https://github.com/DaveOkpare)) ([#56](https://github.com/ploomber/jupysql/issues/56))

## 0.7.0 (2023-04-05)

JupySQL is now available via `conda install jupysql -c conda-forge`. Thanks, [@sterlinm](https://github.com/sterlinm)!

* [API Change] Deprecates old SQL parametrization: `$var`, `:var`, and `{var}` in favor of `{{var}}`
* [Feature] Adds `%sqlcmd profile` ([#66](https://github.com/ploomber/jupysql/issues/66))
* [Feature] Adds `%sqlcmd test` to run tests on tables
* [Feature] Adds `--interact` argument to `%%sql` to enable interactivity in parametrized SQL queries ([#293](https://github.com/ploomber/jupysql/issues/293))
* [Feature] Results parse HTTP URLs to make them clickable ([#230](https://github.com/ploomber/jupysql/issues/230))
* [Feature] Adds `ggplot` plotting API (histogram and boxplot)
* [Feature] Adds `%%config SqlMagic.polars_dataframe_kwargs = {...}` (by [@jorisroovers](https://github.com/jorisroovers))
* [Feature] Adding `sqlglot` to better support SQL dialects in some internal SQL queries
* [Fix] Clearer error when using bad table/schema name with `%sqlcmd` and `%sqlplot` ([#155](https://github.com/ploomber/jupysql/issues/155))
* [Fix] Fix `%sqlcmd` exception handling ([#262](https://github.com/ploomber/jupysql/issues/262))
* [Fix] `--save` + `--with` double quotes syntax error in MySQL ([#145](https://github.com/ploomber/jupysql/issues/145))
* [Fix] Clearer error when using `--with` with snippets that do not exist ([#257](https://github.com/ploomber/jupysql/issues/257))
* [Fix] Pytds now automatically compatible
* [Fix] Jupysql with autopolars crashes when schema cannot be inferred from the first 100 rows (by [@jorisroovers](https://github.com/jorisroovers)) ([#312](https://github.com/ploomber/jupysql/issues/312))
* [Fix] Fix problem where a `%name` in a query (even if commented) would be interpreted as a query parameter ([#362](https://github.com/ploomber/jupysql/issues/362))
* [Fix] Better support for MySQL and MariaDB (generating internal SQL queries with backticks instead of double quotes)
* [Doc] Tutorial on ETLs via Jupysql and Github actions
* [Doc] SQL keywords autocompletion
* [Doc] Included schema and dataspec into `%sqlrender` API reference

## 0.6.6 (2023-03-16)

* [Fix] Pinning SQLAlchemy 1.x

## 0.6.5 (2023-03-15)

* [Feature] Displaying warning when passing a identifier with hyphens to `--save` or `--with`
* [Fix] Addresses enable AUTOCOMMIT config issue in PostgreSQL ([#90](https://github.com/ploomber/jupysql/issues/90))
* [Doc] User guide on querying Github API with DuckDB and JupySQL

## 0.6.4 (2023-03-12)

**Note:** This release has been yanked due to an error when using it with SQLAlchemy 2

* [Fix] Adds support for SQL Alchemy 2.0
* [Doc] Summary section on jupysql vs ipython-sql

## 0.6.3 (2023-03-06)

* [Fix] Displaying variable substitution warning only when the variable to expand exists in the user's namespace

## 0.6.2 (2023-03-05)

* [Fix] Deprecation warning incorrectly displayed [#213](https://github.com/ploomber/jupysql/issues/213)

## 0.6.1 (2023-03-02)

* [Feature] Support new variable substitution using `{{variable}}` format ([#137](https://github.com/ploomber/jupysql/pull/137))
* [Fix] Adds support for newer versions of prettytable

## 0.6.0 (2023-02-27)

* [API Change] Drops support for old versions of IPython (removed imports from `IPython.utils.traitlets`)
* [Feature] Adds `%%config SqlMagic.autopolars = True` ([#138](https://github.com/ploomber/jupysql/issues/138))

## 0.5.6 (2023-02-16)

* [Feature] Shows missing driver package suggestion message ([#124](https://github.com/ploomber/jupysql/issues/124))

## 0.5.5 (2023-02-08)

* [Fix] Clearer error message on connection failure ([#120](https://github.com/ploomber/jupysql/issues/120))
* [Doc] Adds tutorial on querying JSON data

## 0.5.4 (2023-02-06)

* [Feature] Adds `%jupysql`/`%%jupysql` as alias for `%sql`/`%%sql`
* [Fix] Adds community link to `ValueError` and `TypeError`

## 0.5.3 (2023-01-31)

* [Feature] Adds `%sqlcmd tables` ([#76](https://github.com/ploomber/jupysql/issues/76))
* [Feature] Adds `%sqlcmd columns` ([#76](https://github.com/ploomber/jupysql/issues/76))
* [Fix] `setup.py` fix due to change in setuptools 67.0.0

## 0.5.2 (2023-01-03)

* Adds example for connecting to a SQLite database with spaces ([#35](https://github.com/ploomber/jupysql/issues/35))
* Documents how to securely pass credentials ([#40](https://github.com/ploomber/jupysql/issues/40))
* Adds `-a/--alias` option to name connections for easier management ([#59](https://github.com/ploomber/jupysql/issues/59))
* Adds `%sqlplot` for plotting histograms and boxplots
* Adds missing documentation for the Python API
* Several improvements to the `sql.plot` module
* Removes `six` as dependency (drops Python 2 support)

## 0.5.1 (2022-12-26)

* Allow to connect to databases with an existing `sqlalchemy.engine.Engine` object

## 0.5 (2022-12-24)

* `ResultSet.plot()`, `ResultSet.bar()`, and `ResultSet.pie()` return `matplotlib.Axes` objects

## 0.4.7 (2022-12-23)

* Assigns a variable without displaying an output message ([#13](https://github.com/ploomber/jupysql/issues/13))

## 0.4.6 (2022-08-30)

* Updates telemetry key

## 0.4.5 (2022-08-13)

* Adds anonymous telemetry

## 0.4.4 (2022-08-06)

* Adds `plot` module (boxplot and histogram)

## 0.4.3 (2022-08-04)

* Adds `--save`, `--with`, and `%sqlrender` for SQL composition ([#1](https://github.com/ploomber/jupysql/issues/1))

## 0.4.2 (2022-07-26)

*First version release by Ploomber*

* Adds `--no-index` option to `--persist` data frames without the index

## 0.4.1

* Fixed .rst file location in MANIFEST.in
* Parse SQL comments in first line
* Bugfixes for DSN, `--close`, others

## 0.4.0

* Changed most non-SQL commands to argparse arguments (thanks pik)
* User can specify a creator for connections (thanks pik)
* Bogus pseudo-SQL command `PERSIST` removed, replaced with `--persist` arg
* Turn off echo of connection information with `displaycon` in config
* Consistent support for {} variables (thanks Lucas)

## 0.3.9

* Restored Python 2 compatibility (thanks tokenmathguy)
* Fix truth value of DataFrame error (thanks michael-erasmus)
* `<<` operator (thanks xiaochuanyu)
* added README example (thanks tanhuil)
* bugfix in executing column_local_vars (thanks tebeka)
* pgspecial installation optional (thanks jstoebel and arjoe)
* conceal passwords in connection strings (thanks jstoebel)

## 0.3.8

* Stop warnings for deprecated use of IPython 3 traitlets in IPython 4 (thanks graphaelli; also stonebig, aebrahim, mccahill)
* README update for keeping connection info private, from eshilts

## 0.3.7.1

* Avoid "connection busy" error for SQL Server (thanks Andrés Celis)

## 0.3.7

* New `column_local_vars` config option submitted by darikg
* Avoid contaminating user namespace from locals (thanks alope107)

## 0.3.6

* Fixed issue number 30, commit failures for sqlite (thanks stonebig, jandot)

## 0.3.5

* Indentations visible in HTML cells
* COMMIT each SQL statement immediately - prevent locks

## 0.3.4

* PERSIST pseudo-SQL command added

## 0.3.3

* Python 3 compatibility restored
* DSN access supported (thanks Berton Earnshaw)

## 0.3.2

* `.csv(filename=None)` method added to result sets

## 0.3.1

* Reporting of number of rows affected configurable with `feedback`

* Local variables usable as SQL bind variables

## 0.3.0

*Release date: 13-Oct-2013*

* displaylimit config parameter
* reports number of rows affected by each query
* test suite working again
* dict-style access for result sets by primary key

## 0.2.3

*Release date: 20-Sep-2013*

* Contributions from Olivier Le Thanh Duong:

  - SQL errors reported without internal IPython error stack

  - Proper handling of configuration


* Added .DataFrame(), .pie(), .plot(), and .bar() methods to
  result sets

## 0.2.2.1

*Release date: 01-Aug-2013*

Deleted Plugin import left behind in 0.2.2

## 0.2.2

*Release date: 30-July-2013*

Converted from an IPython Plugin to an Extension for 1.0 compatibility

## 0.2.1

*Release date: 15-June-2013*

* Recognize socket connection strings

* Bugfix - issue 4 (remember existing connections by case)

## 0.2.0

*Release date: 30-May-2013*

* Accept bind variables (Thanks Mike Wilson!)

## 0.1.2

*Release date: 29-Mar-2013*

* Python 3 compatibility

* use prettyprint package

* allow multiple SQL per cell

## 0.1.1

*Release date: 29-Mar-2013*

* Release to PyPI

* Results returned as lists

* print(_) to get table form in text console

* set autolimit and text wrap in configuration

## 0.1

*Release date: 21-Mar-2013*

* Initial release<|MERGE_RESOLUTION|>--- conflicted
+++ resolved
@@ -2,11 +2,8 @@
 
 ## 0.7.6dev
 
-<<<<<<< HEAD
+* [Feature] Support for printing capture variables using `=<<` syntax (by [@jorisroovers](https://github.com/jorisroovers))
 * [Feature] Adds `--persist-replace` argument to replace existing tables when persisting data frames (#440)
-=======
-* [Feature] Support for printing capture variables using `=<<` syntax (by [@jorisroovers](https://github.com/jorisroovers))
->>>>>>> ee1e0ed2
 
 ## 0.7.5 (2023-05-24)
 
