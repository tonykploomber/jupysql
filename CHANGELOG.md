# CHANGELOG

## 0.7.3dev

## 0.7.2 (2023-04-25)

* [Feature] Support for DB API 2.0 drivers ([#350](https://github.com/ploomber/jupysql/issues/350))
* [Feature] Improve boxplot performance ([#152](https://github.com/ploomber/jupysql/issues/152))
* [Feature] Add sticky first column styling to sqlcmd profile command
<<<<<<< HEAD
* [Feature] Improve boxplot performance [#152]
* [Feature] Adds `--persist-replace` argument (#440)
=======
* [Fix] Updates errors so only the error message is displayed (and traceback is hidden) ([#407](https://github.com/ploomber/jupysql/issues/407))
* [Fix] Fixes `%sqlcmd plot` when `--table` or `--column` have spaces ([#409](https://github.com/ploomber/jupysql/issues/409))
* [Doc] Add QuestDB tutorial ([#350](https://github.com/ploomber/jupysql/issues/350))
>>>>>>> bed80761

## 0.7.1 (2023-04-19)

* [Feature] Upgrades SQLAlchemy version to 2
* [Fix] Fix `%sqlcmd columns` in MySQL and MariaDB
* [Fix] `%sqlcmd --test` improved, changes in logic and addition of user guide ([#275](https://github.com/ploomber/jupysql/issues/275))
* [Doc] Algolia search added ([#64](https://github.com/ploomber/jupysql/issues/64))
* [Doc] Updating connecting guide (by [@DaveOkpare](https://github.com/DaveOkpare)) ([#56](https://github.com/ploomber/jupysql/issues/56))

## 0.7.0 (2023-04-05)

JupySQL is now available via `conda install jupysql -c conda-forge`. Thanks, [@sterlinm](https://github.com/sterlinm)!

* [API Change] Deprecates old SQL parametrization: `$var`, `:var`, and `{var}` in favor of `{{var}}`
* [Feature] Adds `%sqlcmd profile` ([#66](https://github.com/ploomber/jupysql/issues/66))
* [Feature] Adds `%sqlcmd test` to run tests on tables
* [Feature] Adds `--interact` argument to `%%sql` to enable interactivity in parametrized SQL queries ([#293](https://github.com/ploomber/jupysql/issues/293))
* [Feature] Results parse HTTP URLs to make them clickable ([#230](https://github.com/ploomber/jupysql/issues/230))
* [Feature] Adds `ggplot` plotting API (histogram and boxplot)
* [Feature] Adds `%%config SqlMagic.polars_dataframe_kwargs = {...}` (by [@jorisroovers](https://github.com/jorisroovers))
* [Feature] Adding `sqlglot` to better support SQL dialects in some internal SQL queries
* [Fix] Clearer error when using bad table/schema name with `%sqlcmd` and `%sqlplot` ([#155](https://github.com/ploomber/jupysql/issues/155))
* [Fix] Fix `%sqlcmd` exception handling ([#262](https://github.com/ploomber/jupysql/issues/262))
* [Fix] `--save` + `--with` double quotes syntax error in MySQL ([#145](https://github.com/ploomber/jupysql/issues/145))
* [Fix] Clearer error when using `--with` with snippets that do not exist ([#257](https://github.com/ploomber/jupysql/issues/257))
* [Fix] Pytds now automatically compatible
* [Fix] Jupysql with autopolars crashes when schema cannot be inferred from the first 100 rows (by [@jorisroovers](https://github.com/jorisroovers)) ([#312](https://github.com/ploomber/jupysql/issues/312))
* [Fix] Fix problem where a `%name` in a query (even if commented) would be interpreted as a query parameter ([#362](https://github.com/ploomber/jupysql/issues/362))
* [Fix] Better support for MySQL and MariaDB (generating internal SQL queries with backticks instead of double quotes)
* [Doc] Tutorial on ETLs via Jupysql and Github actions
* [Doc] SQL keywords autocompletion
* [Doc] Included schema and dataspec into `%sqlrender` API reference

## 0.6.6 (2023-03-16)

* [Fix] Pinning SQLAlchemy 1.x

## 0.6.5 (2023-03-15)

* [Feature] Displaying warning when passing a identifier with hyphens to `--save` or `--with`
* [Fix] Addresses enable AUTOCOMMIT config issue in PostgreSQL ([#90](https://github.com/ploomber/jupysql/issues/90))
* [Doc] User guide on querying Github API with DuckDB and JupySQL

## 0.6.4 (2023-03-12)

**Note:** This release has been yanked due to an error when using it with SQLAlchemy 2

* [Fix] Adds support for SQL Alchemy 2.0
* [Doc] Summary section on jupysql vs ipython-sql

## 0.6.3 (2023-03-06)

* [Fix] Displaying variable substitution warning only when the variable to expand exists in the user's namespace

## 0.6.2 (2023-03-05)

* [Fix] Deprecation warning incorrectly displayed [#213](https://github.com/ploomber/jupysql/issues/213)

## 0.6.1 (2023-03-02)

* [Feature] Support new variable substitution using `{{variable}}` format ([#137](https://github.com/ploomber/jupysql/pull/137))
* [Fix] Adds support for newer versions of prettytable

## 0.6.0 (2023-02-27)

* [API Change] Drops support for old versions of IPython (removed imports from `IPython.utils.traitlets`)
* [Feature] Adds `%%config SqlMagic.autopolars = True` ([#138](https://github.com/ploomber/jupysql/issues/138))

## 0.5.6 (2023-02-16)

* [Feature] Shows missing driver package suggestion message ([#124](https://github.com/ploomber/jupysql/issues/124))

## 0.5.5 (2023-02-08)

* [Fix] Clearer error message on connection failure ([#120](https://github.com/ploomber/jupysql/issues/120))
* [Doc] Adds tutorial on querying JSON data

## 0.5.4 (2023-02-06)

* [Feature] Adds `%jupysql`/`%%jupysql` as alias for `%sql`/`%%sql`
* [Fix] Adds community link to `ValueError` and `TypeError`

## 0.5.3 (2023-01-31)

* [Feature] Adds `%sqlcmd tables` ([#76](https://github.com/ploomber/jupysql/issues/76))
* [Feature] Adds `%sqlcmd columns` ([#76](https://github.com/ploomber/jupysql/issues/76))
* [Fix] `setup.py` fix due to change in setuptools 67.0.0

## 0.5.2 (2023-01-03)

* Adds example for connecting to a SQLite database with spaces ([#35](https://github.com/ploomber/jupysql/issues/35))
* Documents how to securely pass credentials ([#40](https://github.com/ploomber/jupysql/issues/40))
* Adds `-a/--alias` option to name connections for easier management ([#59](https://github.com/ploomber/jupysql/issues/59))
* Adds `%sqlplot` for plotting histograms and boxplots
* Adds missing documentation for the Python API
* Several improvements to the `sql.plot` module
* Removes `six` as dependency (drops Python 2 support)

## 0.5.1 (2022-12-26)

* Allow to connect to databases with an existing `sqlalchemy.engine.Engine` object

## 0.5 (2022-12-24)

* `ResultSet.plot()`, `ResultSet.bar()`, and `ResultSet.pie()` return `matplotlib.Axes` objects

## 0.4.7 (2022-12-23)

* Assigns a variable without displaying an output message ([#13](https://github.com/ploomber/jupysql/issues/13))

## 0.4.6 (2022-08-30)

* Updates telemetry key

## 0.4.5 (2022-08-13)

* Adds anonymous telemetry

## 0.4.4 (2022-08-06)

* Adds `plot` module (boxplot and histogram)

## 0.4.3 (2022-08-04)

* Adds `--save`, `--with`, and `%sqlrender` for SQL composition ([#1](https://github.com/ploomber/jupysql/issues/1))

## 0.4.2 (2022-07-26)

*First version release by Ploomber*

* Adds `--no-index` option to `--persist` data frames without the index

## 0.4.1

* Fixed .rst file location in MANIFEST.in
* Parse SQL comments in first line
* Bugfixes for DSN, `--close`, others

## 0.4.0

* Changed most non-SQL commands to argparse arguments (thanks pik)
* User can specify a creator for connections (thanks pik)
* Bogus pseudo-SQL command `PERSIST` removed, replaced with `--persist` arg
* Turn off echo of connection information with `displaycon` in config
* Consistent support for {} variables (thanks Lucas)

## 0.3.9

* Restored Python 2 compatibility (thanks tokenmathguy)
* Fix truth value of DataFrame error (thanks michael-erasmus)
* `<<` operator (thanks xiaochuanyu)
* added README example (thanks tanhuil)
* bugfix in executing column_local_vars (thanks tebeka)
* pgspecial installation optional (thanks jstoebel and arjoe)
* conceal passwords in connection strings (thanks jstoebel)

## 0.3.8

* Stop warnings for deprecated use of IPython 3 traitlets in IPython 4 (thanks graphaelli; also stonebig, aebrahim, mccahill)
* README update for keeping connection info private, from eshilts

## 0.3.7.1

* Avoid "connection busy" error for SQL Server (thanks Andrés Celis)

## 0.3.7

* New `column_local_vars` config option submitted by darikg
* Avoid contaminating user namespace from locals (thanks alope107)

## 0.3.6

* Fixed issue number 30, commit failures for sqlite (thanks stonebig, jandot)

## 0.3.5

* Indentations visible in HTML cells
* COMMIT each SQL statement immediately - prevent locks

## 0.3.4

* PERSIST pseudo-SQL command added

## 0.3.3

* Python 3 compatibility restored
* DSN access supported (thanks Berton Earnshaw)

## 0.3.2

* `.csv(filename=None)` method added to result sets

## 0.3.1

* Reporting of number of rows affected configurable with `feedback`

* Local variables usable as SQL bind variables

## 0.3.0

*Release date: 13-Oct-2013*

* displaylimit config parameter
* reports number of rows affected by each query
* test suite working again
* dict-style access for result sets by primary key

## 0.2.3

*Release date: 20-Sep-2013*

* Contributions from Olivier Le Thanh Duong:

  - SQL errors reported without internal IPython error stack

  - Proper handling of configuration


* Added .DataFrame(), .pie(), .plot(), and .bar() methods to
  result sets

## 0.2.2.1

*Release date: 01-Aug-2013*

Deleted Plugin import left behind in 0.2.2

## 0.2.2

*Release date: 30-July-2013*

Converted from an IPython Plugin to an Extension for 1.0 compatibility

## 0.2.1

*Release date: 15-June-2013*

* Recognize socket connection strings

* Bugfix - issue 4 (remember existing connections by case)

## 0.2.0

*Release date: 30-May-2013*

* Accept bind variables (Thanks Mike Wilson!)

## 0.1.2

*Release date: 29-Mar-2013*

* Python 3 compatibility

* use prettyprint package

* allow multiple SQL per cell

## 0.1.1

*Release date: 29-Mar-2013*

* Release to PyPI

* Results returned as lists

* print(_) to get table form in text console

* set autolimit and text wrap in configuration

## 0.1

*Release date: 21-Mar-2013*

* Initial release<|MERGE_RESOLUTION|>--- conflicted
+++ resolved
@@ -1,20 +1,17 @@
 # CHANGELOG
 
 ## 0.7.3dev
+
+* [Feature] Adds `--persist-replace` argument (#440)
 
 ## 0.7.2 (2023-04-25)
 
 * [Feature] Support for DB API 2.0 drivers ([#350](https://github.com/ploomber/jupysql/issues/350))
 * [Feature] Improve boxplot performance ([#152](https://github.com/ploomber/jupysql/issues/152))
 * [Feature] Add sticky first column styling to sqlcmd profile command
-<<<<<<< HEAD
-* [Feature] Improve boxplot performance [#152]
-* [Feature] Adds `--persist-replace` argument (#440)
-=======
 * [Fix] Updates errors so only the error message is displayed (and traceback is hidden) ([#407](https://github.com/ploomber/jupysql/issues/407))
 * [Fix] Fixes `%sqlcmd plot` when `--table` or `--column` have spaces ([#409](https://github.com/ploomber/jupysql/issues/409))
 * [Doc] Add QuestDB tutorial ([#350](https://github.com/ploomber/jupysql/issues/350))
->>>>>>> bed80761
 
 ## 0.7.1 (2023-04-19)
 
