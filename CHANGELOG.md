# CHANGELOG

## 0.7.1dev

## 0.7.0 (2023-04-05)

* [API Change] Deprecates old SQL parametrization: `$var`, `:var`, and `{var}` in favor of `{{var}}`
* [Feature] Adds `%sqlcmd profile` ([#66](https://github.com/ploomber/jupysql/issues/66))
* [Feature] Adds `%sqlcmd test` to run tests on tables
* [Feature] Adds `--interact` argument to `%%sql` to enable interactivity in parametrized SQL queries ([#293](https://github.com/ploomber/jupysql/issues/293))
* [Feature] Results parse HTTP URLs to make them clickable ([#230](https://github.com/ploomber/jupysql/issues/230))
* [Feature] Adds `ggplot` plotting API (histogram and boxplot)
* [Feature] Adds `%%config SqlMagic.polars_dataframe_kwargs = {...}` (by [@jorisroovers](https://github.com/jorisroovers))
* [Feature] Adding `sqlglot` to better support SQL dialects in some internal SQL queries
* [Fix] Clearer error when using bad table/schema name with `%sqlcmd` and `%sqlplot` ([#155](https://github.com/ploomber/jupysql/issues/155))
* [Fix] Fix `%sqlcmd` exception handling ([#262](https://github.com/ploomber/jupysql/issues/262))
* [Fix] `--save` + `--with` double quotes syntax error in MySQL ([#145](https://github.com/ploomber/jupysql/issues/145))
* [Fix] Clearer error when using `--with` with snippets that do not exist ([#257](https://github.com/ploomber/jupysql/issues/257))
* [Fix] Pytds now automatically compatible
* [Fix] Jupysql with autopolars crashes when schema cannot be inferred from the first 100 rows (by [@jorisroovers](https://github.com/jorisroovers)) ([#312](https://github.com/ploomber/jupysql/issues/312))
* [Fix] Fix problem where a `%name` in a query (even if commented) would be interpreted as a query parameter ([#362](https://github.com/ploomber/jupysql/issues/362))
* [Fix] Better support for MySQL and MariaDB (generating internal SQL queries with backticks instead of double quotes)
* [Doc] Tutorial on ETLs via Jupysql and Github actions
* [Doc] SQL keywords autocompletion
* [Doc] Included schema and dataspec into `%sqlrender` API reference
<<<<<<< HEAD
* [Feature] Adds `%%config SqlMagic.polars_dataframe_kwargs = {...}` (by [@jorisroovers](https://github.com/jorisroovers))
* [Fix] Jupysql with autopolars crashes when schema cannot be inferred from the first 100 rows (by [@jorisroovers](https://github.com/jorisroovers)) ([#312](https://github.com/ploomber/jupysql/issues/312))
* [Feature] Upgrades SQLAlchemy version to 2
* [Feature] Adding `sqlglot` to better support SQL dialects in some internal SQL queries
=======
>>>>>>> 05d03227

## 0.6.6 (2023-03-16)

* [Fix] Pinning SQLAlchemy 1.x

## 0.6.5 (2023-03-15)

* [Feature] Displaying warning when passing a identifier with hyphens to `--save` or `--with`
* [Fix] Addresses enable AUTOCOMMIT config issue in PostgreSQL ([#90](https://github.com/ploomber/jupysql/issues/90))
* [Doc] User guide on querying Github API with DuckDB and JupySQL

## 0.6.4 (2023-03-12)

**Note:** This release has been yanked due to an error when using it with SQLAlchemy 2

* [Fix] Adds support for SQL Alchemy 2.0
* [Doc] Summary section on jupysql vs ipython-sql

## 0.6.3 (2023-03-06)

* [Fix] Displaying variable substitution warning only when the variable to expand exists in the user's namespace

## 0.6.2 (2023-03-05)

* [Fix] Deprecation warning incorrectly displayed [#213](https://github.com/ploomber/jupysql/issues/213)

## 0.6.1 (2023-03-02)

* [Feature] Support new variable substitution using `{{variable}}` format ([#137](https://github.com/ploomber/jupysql/pull/137))
* [Fix] Adds support for newer versions of prettytable

## 0.6.0 (2023-02-27)

* [API Change] Drops support for old versions of IPython (removed imports from `IPython.utils.traitlets`)
* [Feature] Adds `%%config SqlMagic.autopolars = True` ([#138](https://github.com/ploomber/jupysql/issues/138))

## 0.5.6 (2023-02-16)

* [Feature] Shows missing driver package suggestion message ([#124](https://github.com/ploomber/jupysql/issues/124))

## 0.5.5 (2023-02-08)

* [Fix] Clearer error message on connection failure ([#120](https://github.com/ploomber/jupysql/issues/120))
* [Doc] Adds tutorial on querying JSON data

## 0.5.4 (2023-02-06)

* [Feature] Adds `%jupysql`/`%%jupysql` as alias for `%sql`/`%%sql`
* [Fix] Adds community link to `ValueError` and `TypeError`

## 0.5.3 (2023-01-31)

* [Feature] Adds `%sqlcmd tables` ([#76](https://github.com/ploomber/jupysql/issues/76))
* [Feature] Adds `%sqlcmd columns` ([#76](https://github.com/ploomber/jupysql/issues/76))
* [Fix] `setup.py` fix due to change in setuptools 67.0.0

## 0.5.2 (2023-01-03)

* Adds example for connecting to a SQLite database with spaces ([#35](https://github.com/ploomber/jupysql/issues/35))
* Documents how to securely pass credentials ([#40](https://github.com/ploomber/jupysql/issues/40))
* Adds `-a/--alias` option to name connections for easier management ([#59](https://github.com/ploomber/jupysql/issues/59))
* Adds `%sqlplot` for plotting histograms and boxplots
* Adds missing documentation for the Python API
* Several improvements to the `sql.plot` module
* Removes `six` as dependency (drops Python 2 support)

## 0.5.1 (2022-12-26)

* Allow to connect to databases with an existing `sqlalchemy.engine.Engine` object

## 0.5 (2022-12-24)

* `ResultSet.plot()`, `ResultSet.bar()`, and `ResultSet.pie()` return `matplotlib.Axes` objects

## 0.4.7 (2022-12-23)

* Assigns a variable without displaying an output message ([#13](https://github.com/ploomber/jupysql/issues/13))

## 0.4.6 (2022-08-30)

* Updates telemetry key

## 0.4.5 (2022-08-13)

* Adds anonymous telemetry

## 0.4.4 (2022-08-06)

* Adds `plot` module (boxplot and histogram)

## 0.4.3 (2022-08-04)

* Adds `--save`, `--with`, and `%sqlrender` for SQL composition ([#1](https://github.com/ploomber/jupysql/issues/1))

## 0.4.2 (2022-07-26)

*First version release by Ploomber*

* Adds `--no-index` option to `--persist` data frames without the index

## 0.4.1

* Fixed .rst file location in MANIFEST.in
* Parse SQL comments in first line
* Bugfixes for DSN, `--close`, others

## 0.4.0

* Changed most non-SQL commands to argparse arguments (thanks pik)
* User can specify a creator for connections (thanks pik)
* Bogus pseudo-SQL command `PERSIST` removed, replaced with `--persist` arg
* Turn off echo of connection information with `displaycon` in config
* Consistent support for {} variables (thanks Lucas)

## 0.3.9

* Restored Python 2 compatibility (thanks tokenmathguy)
* Fix truth value of DataFrame error (thanks michael-erasmus)
* `<<` operator (thanks xiaochuanyu)
* added README example (thanks tanhuil)
* bugfix in executing column_local_vars (thanks tebeka)
* pgspecial installation optional (thanks jstoebel and arjoe)
* conceal passwords in connection strings (thanks jstoebel)

## 0.3.8

* Stop warnings for deprecated use of IPython 3 traitlets in IPython 4 (thanks graphaelli; also stonebig, aebrahim, mccahill)
* README update for keeping connection info private, from eshilts

## 0.3.7.1

* Avoid "connection busy" error for SQL Server (thanks Andrés Celis)

## 0.3.7

* New `column_local_vars` config option submitted by darikg
* Avoid contaminating user namespace from locals (thanks alope107)

## 0.3.6

* Fixed issue number 30, commit failures for sqlite (thanks stonebig, jandot)

## 0.3.5

* Indentations visible in HTML cells
* COMMIT each SQL statement immediately - prevent locks

## 0.3.4

* PERSIST pseudo-SQL command added

## 0.3.3

* Python 3 compatibility restored
* DSN access supported (thanks Berton Earnshaw)

## 0.3.2

* `.csv(filename=None)` method added to result sets

## 0.3.1

* Reporting of number of rows affected configurable with `feedback`

* Local variables usable as SQL bind variables

## 0.3.0

*Release date: 13-Oct-2013*

* displaylimit config parameter
* reports number of rows affected by each query
* test suite working again
* dict-style access for result sets by primary key

## 0.2.3

*Release date: 20-Sep-2013*

* Contributions from Olivier Le Thanh Duong:

  - SQL errors reported without internal IPython error stack

  - Proper handling of configuration


* Added .DataFrame(), .pie(), .plot(), and .bar() methods to
  result sets

## 0.2.2.1

*Release date: 01-Aug-2013*

Deleted Plugin import left behind in 0.2.2

## 0.2.2

*Release date: 30-July-2013*

Converted from an IPython Plugin to an Extension for 1.0 compatibility

## 0.2.1

*Release date: 15-June-2013*

* Recognize socket connection strings

* Bugfix - issue 4 (remember existing connections by case)

## 0.2.0

*Release date: 30-May-2013*

* Accept bind variables (Thanks Mike Wilson!)

## 0.1.2

*Release date: 29-Mar-2013*

* Python 3 compatibility

* use prettyprint package

* allow multiple SQL per cell

## 0.1.1

*Release date: 29-Mar-2013*

* Release to PyPI

* Results returned as lists

* print(_) to get table form in text console

* set autolimit and text wrap in configuration

## 0.1

*Release date: 21-Mar-2013*

* Initial release<|MERGE_RESOLUTION|>--- conflicted
+++ resolved
@@ -1,6 +1,8 @@
 # CHANGELOG
 
 ## 0.7.1dev
+
+* [Feature] Upgrades SQLAlchemy version to 2
 
 ## 0.7.0 (2023-04-05)
 
@@ -23,13 +25,6 @@
 * [Doc] Tutorial on ETLs via Jupysql and Github actions
 * [Doc] SQL keywords autocompletion
 * [Doc] Included schema and dataspec into `%sqlrender` API reference
-<<<<<<< HEAD
-* [Feature] Adds `%%config SqlMagic.polars_dataframe_kwargs = {...}` (by [@jorisroovers](https://github.com/jorisroovers))
-* [Fix] Jupysql with autopolars crashes when schema cannot be inferred from the first 100 rows (by [@jorisroovers](https://github.com/jorisroovers)) ([#312](https://github.com/ploomber/jupysql/issues/312))
-* [Feature] Upgrades SQLAlchemy version to 2
-* [Feature] Adding `sqlglot` to better support SQL dialects in some internal SQL queries
-=======
->>>>>>> 05d03227
 
 ## 0.6.6 (2023-03-16)
 
