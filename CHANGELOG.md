--- conflicted
+++ resolved
@@ -17,11 +17,8 @@
 * [Doc] Included schema and dataspec into `%sqlrender` API reference
 * [Feature] Adds `%%config SqlMagic.polars_dataframe_kwargs = {...}` (by [@jorisroovers](https://github.com/jorisroovers))
 * [Fix] Jupysql with autopolars crashes when schema cannot be inferred from the first 100 rows (by [@jorisroovers](https://github.com/jorisroovers)) ([#312](https://github.com/ploomber/jupysql/issues/312))
-<<<<<<< HEAD
 * [Feature] Upgrades SQLAlchemy version to 2
-=======
 * [Feature] Adding `sqlglot` to better support SQL dialects in some internal SQL queries
->>>>>>> d721d56d
 
 ## 0.6.6 (2023-03-16)
 
