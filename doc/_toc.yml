--- conflicted
+++ resolved
@@ -57,12 +57,9 @@
     - file: howto/syntax-highlighting
     - file: howto/csv
     - file: howto/autocompletion
-<<<<<<< HEAD
     - file: howto/ggplot-interact
-=======
     - file: howto/format-sql
     - file: howto/benchmarking-time
->>>>>>> f76b6994
 
   - caption: Tutorials
     chapters:
